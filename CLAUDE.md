--- conflicted
+++ resolved
@@ -274,128 +274,6 @@
 - Inconsistent versions of axios, date-fns, zustand, react-router-dom
 - Extraneous packages causing conflicts
 
-<<<<<<< HEAD
-## CI/CD and GitHub Actions
-
-The project uses GitHub Actions for:
-- CI/CD Pipeline with build and test verification
-- CodeQL security analysis
-- Separate deployment workflows for each app
-- PR checks and auto-labeling
-- Automated dependency updates with Dependabot
-=======
-## Troubleshooting Guide
-
-### 🚨 White Screen (백지 화면) Debugging Process
-
-When encountering a white/blank screen in the admin dashboard or any React app, follow this systematic approach:
-
-#### Step 1: Server Log Analysis
-```bash
-# Check if the dev server is running properly
-tail -f /tmp/admin-dashboard.log
-# Look for: compilation errors, missing modules, port conflicts
-```
-
-#### Step 2: TypeScript Compilation Check
-```bash
-# Run type checking to find compilation errors
-npm run type-check
-
-# Common errors and fixes:
-# - "Property 'response' does not exist on type 'Error'"
-#   Fix: Use axios.isAxiosError(error) type guard
-# - Type mismatches
-#   Fix: Define proper types in packages/types
-```
-
-#### Step 3: Browser Console Inspection
-1. Open Chrome DevTools (F12)
-2. Check Console tab for JavaScript errors
-3. Common runtime errors:
-   - `process is not defined` - Node.js code in browser
-   - `Cannot read property of undefined` - Missing null checks
-   - Module import errors - Check file paths
-
-#### Step 4: Environment Variable Issues
-```typescript
-// ❌ WRONG - Node.js only
-if (process.env.NODE_ENV === 'development')
-
-// ✅ CORRECT - Vite compatible
-if (import.meta.env.DEV)
-
-// For custom env vars in Vite:
-import.meta.env.VITE_API_URL  // Must prefix with VITE_
-```
-
-#### Step 5: CSS/TailwindCSS Errors
-```bash
-# Check for undefined CSS classes
-grep -r "gray-[0-9]" src/  # Find hardcoded gray classes
-
-# Fix: Use theme-defined classes
-# ❌ border-gray-200
-# ✅ border-wp-border-secondary
-```
-
-#### Step 6: Authentication Issues
-```javascript
-// For dev environment, check if DevAuthProvider is working
-localStorage.getItem('admin-auth-storage')  // Should contain user data
-
-// Clear and retry
-localStorage.clear()
-window.location.reload()
-```
-
-### Common Issues and Solutions
-
-| Problem | Root Cause | Solution |
-|---------|-----------|----------|
-| White screen | JavaScript runtime error | Check browser console |
-| `process is not defined` | Using Node.js globals in browser | Use `import.meta.env` |
-| CSS not loading | Undefined Tailwind classes | Use defined theme classes |
-| "No access permission" | Auth token missing/invalid | Check DevAuthProvider setup |
-| TypeScript build fails | Type errors | Run `npm run type-check` |
-| Module not found | Wrong import path | Check file exists and path |
-
-### Debug Workflow Checklist
-```bash
-# 1. Initial checks
-[ ] Server running? (check logs)
-[ ] TypeScript compiling? (npm run type-check)
-[ ] Build successful? (npm run build)
-
-# 2. Browser checks
-[ ] Console errors? (F12)
-[ ] Network failures? (Network tab)
-[ ] Local storage issues? (Application tab)
-
-# 3. Code checks
-[ ] Environment variables correct?
-[ ] Import paths valid?
-[ ] Dependencies installed? (npm install)
-```
-
-### Prevention Checklist
-Before committing, always run:
-```bash
-# Full validation suite
-npm run type-check && npm run lint && npm run build && npm run test
-```
-
-### MSW (Mock Service Worker) Issues
-```javascript
-// If MSW is blocking real API calls in development:
-// 1. Check if MSW is enabled in main.tsx
-// 2. Temporarily disable:
-async function enableMocking() {
-  return Promise.resolve(); // Disable MSW
-}
-```
->>>>>>> 3e061083
-
 ## Important Notes
 
 - No Docker usage for development
@@ -404,10 +282,6 @@
 - Follow existing code conventions and patterns
 - Use existing utilities and libraries rather than adding new ones
 - Maintain strict version compatibility for React 19
-<<<<<<< HEAD
 - Check for MSW handlers before implementing new API endpoints
 - **DEPENDENCY MANAGEMENT IS CRITICAL** - follow the process above religiously
-=======
-- **DEPENDENCY MANAGEMENT IS CRITICAL** - follow the process above religiously
-- **ALWAYS CHECK BROWSER CONSOLE** - Most white screen issues show errors there
->>>>>>> 3e061083
+- **ALWAYS CHECK BROWSER CONSOLE** - Most white screen issues show errors there