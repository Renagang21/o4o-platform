--- conflicted
+++ resolved
@@ -109,8 +109,7 @@
       'YaksaLmsAdminController',
     ],
     routesExport: 'createRoutes',
-<<<<<<< HEAD
-    routePrefix: '/lms/yaksa',
+    routePrefix: '/api/v1/lms-yaksa',
     hooks: {
       events: [
         'lms-core.course.completed',
@@ -120,9 +119,6 @@
       ],
       handlerExport: 'createHooks',
     },
-=======
-    routePrefix: '/api/v1/lms-yaksa',
->>>>>>> 8243ffc1
   },
 
   // ===== 프론트엔드 =====
