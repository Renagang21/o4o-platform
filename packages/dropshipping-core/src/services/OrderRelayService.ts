--- conflicted
+++ resolved
@@ -57,48 +57,6 @@
   }
 
   /**
-<<<<<<< HEAD
-   * E-commerce Order ID로 조회 (Phase 4)
-   *
-   * E-commerce Core의 EcommerceOrder와 연결된 OrderRelay를 조회합니다.
-   *
-   * @param ecommerceOrderId - E-commerce Core의 주문 ID
-   */
-  async findByEcommerceOrderId(
-    ecommerceOrderId: string
-  ): Promise<OrderRelay | null> {
-    return await this.orderRepository.findOne({
-      where: { ecommerceOrderId },
-      relations: ['listing', 'listing.seller', 'listing.offer'],
-    });
-  }
-
-  /**
-   * E-commerce Order ID 목록으로 조회 (Phase 4)
-   *
-   * 여러 EcommerceOrder에 연결된 OrderRelay 목록을 조회합니다.
-   * SellerOps의 OrderIntegrationService에서 사용합니다.
-   *
-   * @param ecommerceOrderIds - E-commerce Core 주문 ID 배열
-   */
-  async findByEcommerceOrderIds(
-    ecommerceOrderIds: string[]
-  ): Promise<OrderRelay[]> {
-    if (ecommerceOrderIds.length === 0) {
-      return [];
-    }
-
-    return await this.orderRepository
-      .createQueryBuilder('relay')
-      .leftJoinAndSelect('relay.listing', 'listing')
-      .leftJoinAndSelect('listing.seller', 'seller')
-      .leftJoinAndSelect('listing.offer', 'offer')
-      .where('relay.ecommerceOrderId IN (:...ids)', { ids: ecommerceOrderIds })
-      .getMany();
-  }
-
-  /**
-=======
    * E-commerce Order ID로 조회
    * - E-commerce Core의 EcommerceOrder와 연결된 OrderRelay 목록 반환
    */
@@ -111,7 +69,6 @@
   }
 
   /**
->>>>>>> 9aa898f0
    * 주문 목록 조회
    */
   async findAll(filters?: {
