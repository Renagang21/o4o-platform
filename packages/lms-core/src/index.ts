/**
 * LMS-Core
 *
 * Learning Management System 핵심 엔진 (Core Domain)
 *
 * @package @o4o/lms-core
 * @version 1.0.0
 */

import { Router } from 'express';
import type { DataSource } from 'typeorm';

// Manifest
export { lmsCoreManifest, manifest, default as manifestDefault } from './manifest.js';

// Backend entities, services, and utils
export * from './entities/index.js';
export * from './services/index.js';
export * from './controllers/index.js';
export * from './utils/index.js';

// Services
export * from './services/index.js';

// Controllers
export * from './controllers/index.js';

// Entity list for TypeORM
import * as Entities from './entities/index.js';
export const entities = Object.values(Entities).filter(
  (item) => typeof item === 'function' && item.prototype
);

<<<<<<< HEAD
// Import routes factory
import { createRoutes as createBackendRoutes } from './backend/index.js';
=======
// Service initialization
import { initContentBundleService } from './services/ContentBundleService.js';

// Controller routes
import { createContentBundleRoutes } from './controllers/ContentBundleController.js';
>>>>>>> 14b86f7f

/**
 * Routes factory compatible with Module Loader
 *
 * @param dataSource - TypeORM DataSource from API server
 */
export function routes(dataSource?: DataSource | any): Router {
  const router = Router();

<<<<<<< HEAD
=======
  // Initialize services with data source
  if (dataSource) {
    initContentBundleService(dataSource);
  }

>>>>>>> 14b86f7f
  // Health check
  router.get('/health', (req, res) => {
    res.json({ status: 'ok', app: 'lms-core' });
  });

<<<<<<< HEAD
  // Mount quiz and survey routes if dataSource is available
  if (dataSource) {
    router.use('/', createBackendRoutes(dataSource));
  }
=======
  // ContentBundle routes - /api/v1/lms/bundles
  router.use('/bundles', createContentBundleRoutes());
>>>>>>> 14b86f7f

  return router;
}

// Alias for manifest compatibility
export const createRoutes = routes;<|MERGE_RESOLUTION|>--- conflicted
+++ resolved
@@ -13,10 +13,8 @@
 // Manifest
 export { lmsCoreManifest, manifest, default as manifestDefault } from './manifest.js';
 
-// Backend entities, services, and utils
+// Backend entities and utils (imported directly by API server from src/)
 export * from './entities/index.js';
-export * from './services/index.js';
-export * from './controllers/index.js';
 export * from './utils/index.js';
 
 // Services
@@ -31,16 +29,11 @@
   (item) => typeof item === 'function' && item.prototype
 );
 
-<<<<<<< HEAD
-// Import routes factory
-import { createRoutes as createBackendRoutes } from './backend/index.js';
-=======
 // Service initialization
 import { initContentBundleService } from './services/ContentBundleService.js';
 
 // Controller routes
 import { createContentBundleRoutes } from './controllers/ContentBundleController.js';
->>>>>>> 14b86f7f
 
 /**
  * Routes factory compatible with Module Loader
@@ -50,28 +43,18 @@
 export function routes(dataSource?: DataSource | any): Router {
   const router = Router();
 
-<<<<<<< HEAD
-=======
   // Initialize services with data source
   if (dataSource) {
     initContentBundleService(dataSource);
   }
 
->>>>>>> 14b86f7f
   // Health check
   router.get('/health', (req, res) => {
     res.json({ status: 'ok', app: 'lms-core' });
   });
 
-<<<<<<< HEAD
-  // Mount quiz and survey routes if dataSource is available
-  if (dataSource) {
-    router.use('/', createBackendRoutes(dataSource));
-  }
-=======
   // ContentBundle routes - /api/v1/lms/bundles
   router.use('/bundles', createContentBundleRoutes());
->>>>>>> 14b86f7f
 
   return router;
 }
