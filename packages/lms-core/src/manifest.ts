--- conflicted
+++ resolved
@@ -34,16 +34,7 @@
     'lms_certificates',
     'lms_events',
     'lms_attendance',
-<<<<<<< HEAD
-    'lms_quizzes',
-    'lms_quiz_attempts',
-    'lms_surveys',
-    'lms_survey_questions',
-    'lms_survey_responses',
-    'lms_engagement_logs',
-=======
     'lms_content_bundles',
->>>>>>> 14b86f7f
   ],
 
   // ===== 삭제 정책 =====
@@ -63,16 +54,7 @@
       './entities/Certificate',
       './entities/LMSEvent',
       './entities/Attendance',
-<<<<<<< HEAD
-      './entities/Quiz',
-      './entities/QuizAttempt',
-      './entities/Survey',
-      './entities/SurveyQuestion',
-      './entities/SurveyResponse',
-      './entities/EngagementLog',
-=======
       './entities/ContentBundle',
->>>>>>> 14b86f7f
     ],
     services: [
       'CourseService',
@@ -82,28 +64,15 @@
       'CertificateService',
       'EventService',
       'AttendanceService',
-<<<<<<< HEAD
-      'QuizService',
-      'SurveyService',
-      'EngagementLoggingService',
-=======
       'ContentBundleService',
->>>>>>> 14b86f7f
     ],
     controllers: [
       'CourseController',
       'EnrollmentController',
       'CertificateController',
-<<<<<<< HEAD
-      'QuizController',
-      'SurveyController',
-      'EngagementLogController',
-=======
       'ContentBundleController',
->>>>>>> 14b86f7f
     ],
     routesExport: 'createRoutes',
-    hooksExport: 'createHooks',
   },
 
   // ===== 프론트엔드 =====
@@ -239,34 +208,8 @@
 
   // ===== 외부 노출 =====
   exposes: {
-<<<<<<< HEAD
-    services: [
-      'CourseService',
-      'LessonService',
-      'EnrollmentService',
-      'ProgressService',
-      'CertificateService',
-      'QuizService',
-      'SurveyService',
-      'EngagementLoggingService',
-    ],
-    types: [
-      'Course',
-      'Lesson',
-      'Enrollment',
-      'Progress',
-      'Certificate',
-      'Quiz',
-      'QuizAttempt',
-      'Survey',
-      'SurveyQuestion',
-      'SurveyResponse',
-      'EngagementLog',
-    ],
-=======
     services: ['CourseService', 'LessonService', 'EnrollmentService', 'ProgressService', 'CertificateService', 'ContentBundleService'],
     types: ['Course', 'Lesson', 'Enrollment', 'Progress', 'Certificate', 'ContentBundle', 'ContentBundleType', 'ContentItem'],
->>>>>>> 14b86f7f
     events: [
       'course.created',
       'course.updated',
@@ -275,24 +218,8 @@
       'certificate.issued',
       'event.scheduled',
       'attendance.recorded',
-<<<<<<< HEAD
-      'quiz.created',
-      'quiz.published',
-      'quiz.attempt.completed',
-      'survey.created',
-      'survey.published',
-      'survey.response.completed',
-      'engagement.view',
-      'engagement.click',
-      'engagement.reaction',
-      'engagement.quiz-submit',
-      'engagement.survey-submit',
-      'engagement.acknowledge',
-      'engagement.complete',
-=======
       'contentbundle.created',
       'contentbundle.published',
->>>>>>> 14b86f7f
     ],
   },
 
