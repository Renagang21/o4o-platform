/**
 * Cosmetics Partner Extension Services
 */

export { PartnerProfileService } from './partner-profile.service';
export type { CreatePartnerProfileDto, UpdatePartnerProfileDto } from './partner-profile.service';

export { PartnerLinkService } from './partner-link.service';
export type { CreatePartnerLinkDto, UpdatePartnerLinkDto, LinkFilter } from './partner-link.service';

export { PartnerRoutineService } from './partner-routine.service';
export type {
  CreatePartnerRoutineDto,
  UpdatePartnerRoutineDto,
  RoutineFilter,
} from './partner-routine.service';

export { PartnerEarningsService } from './partner-earnings.service';
export type {
  CreatePartnerEarningsDto,
  UpdatePartnerEarningsDto,
  RecordCommissionDto,
  EarningsFilter,
  EarningsSummary,
<<<<<<< HEAD
  WithdrawalResult,
} from './partner-earnings.service';

// Commission System (Phase 6-D)
export { CommissionEngineService } from './commission-engine.service';
export type {
  CommissionCalculationInput,
  CommissionCalculationResult,
  PolicyResolutionContext,
} from './commission-engine.service';

export { CommissionPolicyService } from './commission-policy.service';
export type {
  CreateCommissionPolicyDto,
  UpdateCommissionPolicyDto,
  PolicyFilter,
  PaginatedResult,
} from './commission-policy.service';
=======
} from './partner-earnings.service';

// Phase 6-F: Influencer Tools
export { AIRoutineService } from './ai-routine.service';
export type {
  GenerateRoutineDto,
  GeneratedRoutine,
  RoutineStep,
} from './ai-routine.service';

export { AIDescriptionService } from './ai-description.service';
export type {
  GenerateDescriptionDto,
  GeneratedDescription,
} from './ai-description.service';

export { PartnerStorefrontService } from './partner-storefront.service';
export type {
  StorefrontConfig,
  StorefrontSection,
  StorefrontData,
  CreateStorefrontDto,
  UpdateStorefrontDto,
} from './partner-storefront.service';

export { QRLandingService } from './qr-landing.service';
export type {
  GenerateQRDto,
  QRCodeResult,
  LandingPageData,
  CreateShortLinkDto,
  ShortLinkResult,
} from './qr-landing.service';

export { SocialShareService } from './social-share.service';
export type {
  GenerateShareContentDto,
  ShareContent,
  ShareAnalytics,
} from './social-share.service';

export { CampaignPublisherService } from './campaign-publisher.service';
export type {
  CampaignDto,
  Campaign,
  CampaignSchedule,
  CampaignContent,
  CampaignGoals,
  CampaignStats,
  CampaignTemplate,
} from './campaign-publisher.service';
>>>>>>> c136c4cd
<|MERGE_RESOLUTION|>--- conflicted
+++ resolved
@@ -19,29 +19,8 @@
 export type {
   CreatePartnerEarningsDto,
   UpdatePartnerEarningsDto,
-  RecordCommissionDto,
   EarningsFilter,
   EarningsSummary,
-<<<<<<< HEAD
-  WithdrawalResult,
-} from './partner-earnings.service';
-
-// Commission System (Phase 6-D)
-export { CommissionEngineService } from './commission-engine.service';
-export type {
-  CommissionCalculationInput,
-  CommissionCalculationResult,
-  PolicyResolutionContext,
-} from './commission-engine.service';
-
-export { CommissionPolicyService } from './commission-policy.service';
-export type {
-  CreateCommissionPolicyDto,
-  UpdateCommissionPolicyDto,
-  PolicyFilter,
-  PaginatedResult,
-} from './commission-policy.service';
-=======
 } from './partner-earnings.service';
 
 // Phase 6-F: Influencer Tools
@@ -92,5 +71,4 @@
   CampaignGoals,
   CampaignStats,
   CampaignTemplate,
-} from './campaign-publisher.service';
->>>>>>> c136c4cd
+} from './campaign-publisher.service';