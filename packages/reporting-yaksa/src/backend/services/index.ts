--- conflicted
+++ resolved
@@ -28,9 +28,6 @@
   ListReportsOptions,
   ListReportsResult,
   Actor,
-<<<<<<< HEAD
-} from './YaksaReportService.js';
-=======
 } from './YaksaReportService.js';
 
 // 신고서 제출 서비스 (Phase 18-C)
@@ -46,5 +43,4 @@
 export type { SubmissionActor, SubmissionResponse } from './YaksaReportSubmissionService.js';
 
 // 제출 프로바이더
-export * from './providers/index.js';
->>>>>>> 3fcdc436
+export * from './providers/index.js';