--- conflicted
+++ resolved
@@ -16,7 +16,6 @@
  */
 
 import { DataSource } from 'typeorm';
-<<<<<<< HEAD
 
 /**
  * Member Notification Types (mirrors api-server NotificationType)
@@ -43,34 +42,6 @@
 /**
  * Create notification DTO
  */
-=======
-
-/**
- * Member Notification Types (mirrors api-server NotificationType)
- */
-export type MemberNotificationType =
-  | 'member.license_expiring'
-  | 'member.license_expired'
-  | 'member.verification_expired'
-  | 'member.fee_overdue_warning'
-  | 'member.fee_overdue'
-  | 'member.report_rejected'
-  | 'member.education_deadline';
-
-/**
- * Notification priority for email and display ordering
- */
-export type NotificationPriority = 'low' | 'normal' | 'high' | 'critical';
-
-/**
- * Notification channel
- */
-export type NotificationChannel = 'in_app' | 'email' | 'both';
-
-/**
- * Create notification DTO
- */
->>>>>>> 84d73359
 export interface CreateMemberNotificationDto {
   memberId: string;
   userId: string;
@@ -86,22 +57,6 @@
 }
 
 /**
-<<<<<<< HEAD
- * Email data for member notifications
- */
-export interface MemberNotificationEmailData {
-  to: string;
-  memberName: string;
-  type: MemberNotificationType;
-  title: string;
-  message: string;
-  actionUrl?: string;
-  dueDate?: string;
-  amount?: number;
-  metadata?: Record<string, any>;
-}
-
-/**
  * Notification result
  */
 export interface NotificationResult {
@@ -113,19 +68,6 @@
 }
 
 /**
-=======
- * Notification result
- */
-export interface NotificationResult {
-  success: boolean;
-  notificationId?: string;
-  emailSent?: boolean;
-  skipped?: boolean;
-  skipReason?: string;
-}
-
-/**
->>>>>>> 84d73359
  * In-memory deduplication cache entry
  */
 interface DedupeEntry {
@@ -146,21 +88,11 @@
 
   constructor(dataSource: DataSource) {
     this.dataSource = dataSource;
-<<<<<<< HEAD
-    // Clean up old dedupe entries periodically
-=======
->>>>>>> 84d73359
     this.startDedupeCleanup();
   }
 
   /**
    * Send a member notification
-<<<<<<< HEAD
-   *
-   * @param dto - Notification data
-   * @returns Result with success status
-=======
->>>>>>> 84d73359
    */
   async send(dto: CreateMemberNotificationDto): Promise<NotificationResult> {
     const channel = dto.channel || 'both';
@@ -177,10 +109,6 @@
           skipReason: 'Duplicate notification within window',
         };
       }
-<<<<<<< HEAD
-      // Record this notification
-=======
->>>>>>> 84d73359
       this.recordNotification(dto.dedupeKey);
     }
 
@@ -205,10 +133,6 @@
       }
     }
 
-<<<<<<< HEAD
-    // Log notification
-=======
->>>>>>> 84d73359
     console.log('[MemberNotification]', {
       type: dto.type,
       userId: dto.userId,
@@ -233,10 +157,6 @@
    */
   private async createInAppNotification(dto: CreateMemberNotificationDto): Promise<string | undefined> {
     try {
-<<<<<<< HEAD
-      // Use raw query to insert into notifications table
-=======
->>>>>>> 84d73359
       const result = await this.dataSource.query(
         `INSERT INTO notifications (id, "userId", type, title, message, metadata, channel, "isRead", "createdAt")
          VALUES (gen_random_uuid(), $1, $2, $3, $4, $5, 'in_app', false, NOW())
@@ -262,49 +182,23 @@
 
   /**
    * Send email notification
-<<<<<<< HEAD
-   * Uses api-server's EmailService via dynamic import
    */
   private async sendEmailNotification(dto: CreateMemberNotificationDto): Promise<boolean> {
     try {
-      // Get member's email from metadata or query
-=======
-   */
-  private async sendEmailNotification(dto: CreateMemberNotificationDto): Promise<boolean> {
-    try {
->>>>>>> 84d73359
       const email = dto.metadata?.email;
       if (!email) {
         console.log('[MemberNotification] No email address, skipping email');
         return false;
       }
 
-<<<<<<< HEAD
-      const memberName = dto.metadata?.memberName || '회원';
-
-      // Send email via raw query to avoid circular dependencies
-      // The email will be sent by a background job or directly via EmailService
-      // For now, we'll create a notification entry that triggers email sending
-
-      // Create email content based on notification type
       const emailContent = this.generateEmailContent(dto);
 
-      // Log email intent (actual sending happens via EmailService in api-server)
-=======
-      const emailContent = this.generateEmailContent(dto);
-
->>>>>>> 84d73359
       console.log('[MemberNotification] Email queued:', {
         to: email,
         subject: emailContent.subject,
         type: dto.type,
       });
 
-<<<<<<< HEAD
-      // In production, this would call the email service API
-      // For Phase 20-B, we store email intent in metadata
-=======
->>>>>>> 84d73359
       await this.dataSource.query(
         `INSERT INTO notifications (id, "userId", type, title, message, metadata, channel, "isRead", "createdAt")
          VALUES (gen_random_uuid(), $1, $2, $3, $4, $5, 'email', false, NOW())
@@ -344,116 +238,6 @@
     const templates: Record<MemberNotificationType, { subject: string; body: string }> = {
       'member.license_expiring': {
         subject: `[Neture] 면허 만료 예정 안내`,
-<<<<<<< HEAD
-        body: `
-안녕하세요, ${memberName}님.
-
-회원님의 면허가 ${dto.metadata?.daysUntilExpiry || ''}일 후 만료 예정입니다.
-
-면허 갱신 절차를 진행해 주세요.
-
-▶ 회원 포털 바로가기: ${portalUrl}/member
-
-감사합니다.
-Neture Platform
-        `.trim(),
-      },
-      'member.license_expired': {
-        subject: `[Neture] 면허 만료 알림`,
-        body: `
-안녕하세요, ${memberName}님.
-
-회원님의 면허가 만료되었습니다.
-
-자격 유지를 위해 면허 갱신을 진행해 주세요.
-
-▶ 회원 포털 바로가기: ${portalUrl}/member
-
-감사합니다.
-Neture Platform
-        `.trim(),
-      },
-      'member.verification_expired': {
-        subject: `[Neture] 자격 검증 만료 안내`,
-        body: `
-안녕하세요, ${memberName}님.
-
-회원님의 자격 검증이 만료되었습니다.
-
-재검증을 위해 회원 포털에서 자격 검증을 다시 진행해 주세요.
-
-▶ 회원 포털 바로가기: ${portalUrl}/member
-
-감사합니다.
-Neture Platform
-        `.trim(),
-      },
-      'member.fee_overdue_warning': {
-        subject: `[Neture] 연회비 납부 예정 안내`,
-        body: `
-안녕하세요, ${memberName}님.
-
-${dto.metadata?.year || new Date().getFullYear()}년도 연회비 납부 기한이 ${dto.metadata?.daysUntilDue || ''}일 후입니다.
-
-금액: ${(dto.metadata?.amount || 0).toLocaleString()}원
-
-기한 내 납부 부탁드립니다.
-
-▶ 회원 포털 바로가기: ${portalUrl}/member
-
-감사합니다.
-Neture Platform
-        `.trim(),
-      },
-      'member.fee_overdue': {
-        subject: `[Neture] 연회비 연체 안내`,
-        body: `
-안녕하세요, ${memberName}님.
-
-${dto.metadata?.year || new Date().getFullYear()}년도 연회비가 연체되었습니다.
-
-금액: ${(dto.metadata?.amount || 0).toLocaleString()}원
-
-빠른 시일 내 납부 부탁드립니다.
-
-▶ 회원 포털 바로가기: ${portalUrl}/member
-
-감사합니다.
-Neture Platform
-        `.trim(),
-      },
-      'member.report_rejected': {
-        subject: `[Neture] 신고서 반려 안내`,
-        body: `
-안녕하세요, ${memberName}님.
-
-제출하신 신고서가 반려되었습니다.
-
-반려 사유: ${dto.metadata?.rejectReason || '담당자에게 문의해 주세요.'}
-
-수정 후 재제출해 주세요.
-
-▶ 회원 포털 바로가기: ${portalUrl}/member
-
-감사합니다.
-Neture Platform
-        `.trim(),
-      },
-      'member.education_deadline': {
-        subject: `[Neture] 필수 교육 마감 임박 안내`,
-        body: `
-안녕하세요, ${memberName}님.
-
-필수 교육 "${dto.metadata?.courseName || ''}"의 마감 기한이 ${dto.metadata?.daysUntilDeadline || ''}일 후입니다.
-
-기한 내 이수를 완료해 주세요.
-
-▶ 회원 포털 바로가기: ${portalUrl}/member
-
-감사합니다.
-Neture Platform
-        `.trim(),
-=======
         body: `안녕하세요, ${memberName}님.\n\n회원님의 면허가 ${dto.metadata?.daysUntilExpiry || ''}일 후 만료 예정입니다.\n\n면허 갱신 절차를 진행해 주세요.\n\n▶ 회원 포털 바로가기: ${portalUrl}/member\n\n감사합니다.\nNeture Platform`,
       },
       'member.license_expired': {
@@ -479,7 +263,6 @@
       'member.education_deadline': {
         subject: `[Neture] 필수 교육 마감 임박 안내`,
         body: `안녕하세요, ${memberName}님.\n\n필수 교육 "${dto.metadata?.courseName || ''}"의 마감 기한이 ${dto.metadata?.daysUntilDeadline || ''}일 후입니다.\n\n기한 내 이수를 완료해 주세요.\n\n▶ 회원 포털 바로가기: ${portalUrl}/member\n\n감사합니다.\nNeture Platform`,
->>>>>>> 84d73359
       },
     };
 
@@ -493,12 +276,6 @@
   // Convenience Methods for Specific Events
   // ============================================
 
-<<<<<<< HEAD
-  /**
-   * Send license expiring notification
-   */
-=======
->>>>>>> 84d73359
   async sendLicenseExpiringNotification(
     memberId: string,
     userId: string,
@@ -508,7 +285,6 @@
     const priority: NotificationPriority = daysUntilExpiry <= 7 ? 'high' : 'normal';
 
     return this.send({
-<<<<<<< HEAD
       memberId,
       userId,
       type: 'member.license_expiring',
@@ -516,18 +292,12 @@
       message: `면허가 ${daysUntilExpiry}일 후 만료 예정입니다. 갱신을 준비해 주세요.`,
       priority,
       channel: 'both',
-      metadata: {
-        ...metadata,
-        daysUntilExpiry,
-      },
+      metadata: { ...metadata, daysUntilExpiry },
       dedupeKey: `license_expiring:${memberId}:${daysUntilExpiry <= 7 ? '7' : '30'}`,
-      dedupeWindowHours: daysUntilExpiry <= 7 ? 24 : 168, // 1 day for T-7, 7 days for T-30
-    });
-  }
-
-  /**
-   * Send verification expired notification
-   */
+      dedupeWindowHours: daysUntilExpiry <= 7 ? 24 : 168,
+    });
+  }
+
   async sendVerificationExpiredNotification(
     memberId: string,
     userId: string,
@@ -543,13 +313,10 @@
       channel: 'both',
       metadata,
       dedupeKey: `verification_expired:${memberId}`,
-      dedupeWindowHours: 168, // 7 days
-    });
-  }
-
-  /**
-   * Send fee overdue warning notification
-   */
+      dedupeWindowHours: 168,
+    });
+  }
+
   async sendFeeOverdueWarningNotification(
     memberId: string,
     userId: string,
@@ -566,20 +333,12 @@
       message: `${year}년도 연회비(${amount.toLocaleString()}원) 납부 기한이 ${daysUntilDue}일 후입니다.`,
       priority: 'normal',
       channel: 'both',
-      metadata: {
-        ...metadata,
-        year,
-        amount,
-        daysUntilDue,
-      },
+      metadata: { ...metadata, year, amount, daysUntilDue },
       dedupeKey: `fee_warning:${memberId}:${year}`,
-      dedupeWindowHours: 168, // 7 days
-    });
-  }
-
-  /**
-   * Send fee overdue notification
-   */
+      dedupeWindowHours: 168,
+    });
+  }
+
   async sendFeeOverdueNotification(
     memberId: string,
     userId: string,
@@ -595,19 +354,12 @@
       message: `${year}년도 연회비(${amount.toLocaleString()}원)가 연체되었습니다.`,
       priority: 'high',
       channel: 'both',
-      metadata: {
-        ...metadata,
-        year,
-        amount,
-      },
+      metadata: { ...metadata, year, amount },
       dedupeKey: `fee_overdue:${memberId}:${year}`,
-      dedupeWindowHours: 168, // 7 days
-    });
-  }
-
-  /**
-   * Send report rejected notification
-   */
+      dedupeWindowHours: 168,
+    });
+  }
+
   async sendReportRejectedNotification(
     memberId: string,
     userId: string,
@@ -623,19 +375,12 @@
       message: `신고서가 반려되었습니다. ${rejectReason ? `사유: ${rejectReason}` : ''}`,
       priority: 'high',
       channel: 'both',
-      metadata: {
-        ...metadata,
-        reportId,
-        rejectReason,
-      },
+      metadata: { ...metadata, reportId, rejectReason },
       dedupeKey: `report_rejected:${reportId}`,
       dedupeWindowHours: 24,
     });
   }
 
-  /**
-   * Send education deadline notification
-   */
   async sendEducationDeadlineNotification(
     memberId: string,
     userId: string,
@@ -653,202 +398,6 @@
       message: `"${courseName}" 교육 마감이 ${daysUntilDeadline}일 후입니다.`,
       priority,
       channel: 'both',
-      metadata: {
-        ...metadata,
-        courseName,
-        daysUntilDeadline,
-      },
-      dedupeKey: `education_deadline:${memberId}:${metadata?.courseId || courseName}:${daysUntilDeadline <= 3 ? '3' : '14'}`,
-      dedupeWindowHours: daysUntilDeadline <= 3 ? 24 : 168,
-    });
-  }
-
-  // ============================================
-  // Legacy Methods (backward compatibility)
-  // ============================================
-
-  /**
-   * @deprecated Use sendVerificationApprovedNotification instead
-   */
-  async sendVerificationApproved(memberId: string, detail?: any): Promise<void> {
-    console.log('[Notification] Verification approved:', { memberId, detail });
-  }
-
-  /**
-   * @deprecated Use sendVerificationExpiredNotification instead
-   */
-  async sendVerificationRejected(
-    memberId: string,
-    reason: string,
-    detail?: any
-  ): Promise<void> {
-    console.log('[Notification] Verification rejected:', { memberId, reason, detail });
-  }
-
-  /**
-   * @deprecated Use sendFeeOverdueWarningNotification instead
-   */
-  async sendFeeReminder(memberId: string, year: number, amount: number): Promise<void> {
-    console.log('[Notification] Fee reminder:', { memberId, year, amount });
-  }
-
-  /**
-   * @deprecated Use send() instead
-   */
-  async sendGeneral(memberId: string, message: string, detail?: any): Promise<void> {
-    console.log('[Notification] General:', { memberId, message, detail });
-  }
-
-  // ============================================
-  // Deduplication Helpers
-  // ============================================
-
-  /**
-   * Check if a notification is a duplicate within the window
-   */
-  private isDuplicate(key: string, windowHours: number): boolean {
-    const entry = this.dedupeCache.get(key);
-    if (!entry) return false;
-
-    const windowMs = windowHours * 60 * 60 * 1000;
-    const now = new Date().getTime();
-    const entryTime = entry.timestamp.getTime();
-
-    return now - entryTime < windowMs;
-  }
-
-  /**
-   * Record a notification for deduplication
-   */
-  private recordNotification(key: string): void {
-    this.dedupeCache.set(key, {
-      key,
-      timestamp: new Date(),
-    });
-  }
-
-  /**
-   * Start periodic cleanup of old dedupe entries
-   */
-  private startDedupeCleanup(): void {
-    // Clean up every hour
-    setInterval(() => {
-      const now = new Date().getTime();
-      const maxAge = 7 * 24 * 60 * 60 * 1000; // 7 days
-=======
-      memberId,
-      userId,
-      type: 'member.license_expiring',
-      title: '면허 만료 예정',
-      message: `면허가 ${daysUntilExpiry}일 후 만료 예정입니다. 갱신을 준비해 주세요.`,
-      priority,
-      channel: 'both',
-      metadata: { ...metadata, daysUntilExpiry },
-      dedupeKey: `license_expiring:${memberId}:${daysUntilExpiry <= 7 ? '7' : '30'}`,
-      dedupeWindowHours: daysUntilExpiry <= 7 ? 24 : 168,
-    });
-  }
-
-  async sendVerificationExpiredNotification(
-    memberId: string,
-    userId: string,
-    metadata?: Record<string, any>
-  ): Promise<NotificationResult> {
-    return this.send({
-      memberId,
-      userId,
-      type: 'member.verification_expired',
-      title: '자격 검증 만료',
-      message: '자격 검증이 만료되었습니다. 재검증을 진행해 주세요.',
-      priority: 'high',
-      channel: 'both',
-      metadata,
-      dedupeKey: `verification_expired:${memberId}`,
-      dedupeWindowHours: 168,
-    });
-  }
-
-  async sendFeeOverdueWarningNotification(
-    memberId: string,
-    userId: string,
-    year: number,
-    amount: number,
-    daysUntilDue: number,
-    metadata?: Record<string, any>
-  ): Promise<NotificationResult> {
-    return this.send({
-      memberId,
-      userId,
-      type: 'member.fee_overdue_warning',
-      title: '연회비 납부 예정',
-      message: `${year}년도 연회비(${amount.toLocaleString()}원) 납부 기한이 ${daysUntilDue}일 후입니다.`,
-      priority: 'normal',
-      channel: 'both',
-      metadata: { ...metadata, year, amount, daysUntilDue },
-      dedupeKey: `fee_warning:${memberId}:${year}`,
-      dedupeWindowHours: 168,
-    });
-  }
-
-  async sendFeeOverdueNotification(
-    memberId: string,
-    userId: string,
-    year: number,
-    amount: number,
-    metadata?: Record<string, any>
-  ): Promise<NotificationResult> {
-    return this.send({
-      memberId,
-      userId,
-      type: 'member.fee_overdue',
-      title: '연회비 연체',
-      message: `${year}년도 연회비(${amount.toLocaleString()}원)가 연체되었습니다.`,
-      priority: 'high',
-      channel: 'both',
-      metadata: { ...metadata, year, amount },
-      dedupeKey: `fee_overdue:${memberId}:${year}`,
-      dedupeWindowHours: 168,
-    });
-  }
-
-  async sendReportRejectedNotification(
-    memberId: string,
-    userId: string,
-    reportId: string,
-    rejectReason?: string,
-    metadata?: Record<string, any>
-  ): Promise<NotificationResult> {
-    return this.send({
-      memberId,
-      userId,
-      type: 'member.report_rejected',
-      title: '신고서 반려',
-      message: `신고서가 반려되었습니다. ${rejectReason ? `사유: ${rejectReason}` : ''}`,
-      priority: 'high',
-      channel: 'both',
-      metadata: { ...metadata, reportId, rejectReason },
-      dedupeKey: `report_rejected:${reportId}`,
-      dedupeWindowHours: 24,
-    });
-  }
-
-  async sendEducationDeadlineNotification(
-    memberId: string,
-    userId: string,
-    courseName: string,
-    daysUntilDeadline: number,
-    metadata?: Record<string, any>
-  ): Promise<NotificationResult> {
-    const priority: NotificationPriority = daysUntilDeadline <= 3 ? 'high' : 'normal';
-
-    return this.send({
-      memberId,
-      userId,
-      type: 'member.education_deadline',
-      title: '교육 마감 임박',
-      message: `"${courseName}" 교육 마감이 ${daysUntilDeadline}일 후입니다.`,
-      priority,
-      channel: 'both',
       metadata: { ...metadata, courseName, daysUntilDeadline },
       dedupeKey: `education_deadline:${memberId}:${metadata?.courseId || courseName}:${daysUntilDeadline <= 3 ? '3' : '14'}`,
       dedupeWindowHours: daysUntilDeadline <= 3 ? 24 : 168,
@@ -898,7 +447,6 @@
     setInterval(() => {
       const now = new Date().getTime();
       const maxAge = 7 * 24 * 60 * 60 * 1000;
->>>>>>> 84d73359
 
       for (const [key, entry] of this.dedupeCache.entries()) {
         if (now - entry.timestamp.getTime() > maxAge) {
@@ -906,15 +454,5 @@
         }
       }
     }, 60 * 60 * 1000);
-<<<<<<< HEAD
-  }
-
-  /**
-   * Generate unique ID
-   */
-  private generateId(): string {
-    return `notif_${Date.now()}_${Math.random().toString(36).substring(2, 11)}`;
-=======
->>>>>>> 84d73359
   }
 }