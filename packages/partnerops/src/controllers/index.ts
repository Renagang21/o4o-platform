/**
 * PartnerOps Controllers
 *
 * Partner-Core 기반 컨트롤러 모듈
 *
 * @package @o4o/partnerops
 */

<<<<<<< HEAD
export { DashboardController } from './dashboard.controller.js';
export { ProfileController } from './profile.controller.js';
export { RoutinesController } from './routines.controller.js';
export { LinksController } from './links.controller.js';
export { ConversionsController } from './conversions.controller.js';
export { SettlementController } from './settlement.controller.js';
=======
export { DashboardController } from './dashboard.controller';
export { ProfileController } from './profile.controller';
export { RoutinesController } from './routines.controller';
export { LinksController } from './links.controller';
export { ConversionsController } from './conversions.controller';
export { SettlementController } from './settlement.controller';
export { PharmacyActivityController } from './pharmacy-activity.controller';
>>>>>>> 154667af
<|MERGE_RESOLUTION|>--- conflicted
+++ resolved
@@ -1,24 +1,11 @@
 /**
  * PartnerOps Controllers
- *
- * Partner-Core 기반 컨트롤러 모듈
- *
- * @package @o4o/partnerops
  */
 
-<<<<<<< HEAD
-export { DashboardController } from './dashboard.controller.js';
-export { ProfileController } from './profile.controller.js';
-export { RoutinesController } from './routines.controller.js';
-export { LinksController } from './links.controller.js';
-export { ConversionsController } from './conversions.controller.js';
-export { SettlementController } from './settlement.controller.js';
-=======
 export { DashboardController } from './dashboard.controller';
 export { ProfileController } from './profile.controller';
 export { RoutinesController } from './routines.controller';
 export { LinksController } from './links.controller';
 export { ConversionsController } from './conversions.controller';
 export { SettlementController } from './settlement.controller';
-export { PharmacyActivityController } from './pharmacy-activity.controller';
->>>>>>> 154667af
+export { PharmacyActivityController } from './pharmacy-activity.controller';