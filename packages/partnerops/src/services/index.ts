--- conflicted
+++ resolved
@@ -1,26 +1,9 @@
 /**
  * PartnerOps Services
  *
- * 파트너 운영 서비스 모듈 (Partner-Core 기반)
- *
- * @package @o4o/partnerops
+ * 파트너 운영 서비스 모듈
  */
 
-<<<<<<< HEAD
-// Service classes
-export { DashboardService, createDashboardService } from './DashboardService.js';
-export { ProfileService, createProfileService } from './ProfileService.js';
-export { RoutineService, createRoutineService } from './RoutineService.js';
-export { LinkService, createLinkService } from './LinkService.js';
-export { ConversionService, createConversionService } from './ConversionService.js';
-export { SettlementService, createSettlementService } from './SettlementService.js';
-
-// Re-export types from services
-export type { CreateLinkDto, LinkStats } from './LinkService.js';
-export type { CreateProfileDto, UpdateProfileDto } from './ProfileService.js';
-export type { ConversionSummary, ConversionFunnel } from './ConversionService.js';
-export type { PartnerRoutineEntity } from './RoutineService.js';
-=======
 export { DashboardService, dashboardService } from './DashboardService.js';
 export { ProfileService, profileService } from './ProfileService.js';
 export { RoutineService, routineService } from './RoutineService.js';
@@ -40,5 +23,4 @@
   PharmacyActivityItem,
   PharmacyActivityFilter,
   PharmacyActivityStats,
-} from './PharmacyActivityService.js';
->>>>>>> 154667af
+} from './PharmacyActivityService.js';