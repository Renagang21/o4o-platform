--- conflicted
+++ resolved
@@ -9,7 +9,7 @@
   Index
 } from 'typeorm';
 import { ForumPost } from './ForumPost.js';
-import type { User } from '@o4o/types';
+import type { User } from '../../../../../apps/api-server/src/entities/User.js';
 
 export enum CommentStatus {
   PUBLISHED = 'publish',
@@ -29,10 +29,6 @@
   @Column({ name: 'post_id', type: 'uuid' })
   postId!: string;
 
-<<<<<<< HEAD
-  // Note: author_id uses snake_case in DB (from migration 001)
-=======
->>>>>>> 154667af
   @Column({ name: 'author_id', type: 'uuid' })
   authorId!: string;
 
@@ -51,17 +47,9 @@
   @Column({ name: 'is_edited', type: 'boolean', default: false })
   isEdited!: boolean;
 
-<<<<<<< HEAD
-  // Note: created_at uses snake_case in DB (from migration 001)
   @CreateDateColumn({ name: 'created_at' })
   createdAt!: Date;
 
-  // Note: updated_at uses snake_case in DB (from migration 001)
-=======
-  @CreateDateColumn({ name: 'created_at' })
-  createdAt!: Date;
-
->>>>>>> 154667af
   @UpdateDateColumn({ name: 'updated_at' })
   updatedAt!: Date;
 
