import { Request, Response } from 'express';
import { validationResult } from 'express-validator';
import { AppDataSource } from '../database/connection';
import { User, UserStatus } from '../entities/User';
import { AuthRequest } from '../middleware/auth';
import { Like, SelectQueryBuilder } from 'typeorm';

export const getPendingUsers = async (req: AuthRequest, res: Response) => {
  try {
    const { page = 1, limit = 10, businessType } = req.query;
    const offset = (Number(page) - 1) * Number(limit);

    const userRepository = AppDataSource.getRepository(User);
<<<<<<< HEAD
    const queryBuilder = userRepository.createQueryBuilder('user')
      .select(['user.id', 'user.email', 'user.name', 'user.role', 'user.status', 'user.businessInfo', 'user.createdAt', 'user.updatedAt'])
      .where('user.status = :status', { status: 'pending' })
      .orderBy('user.createdAt', 'DESC')
      .skip(skip)
      .take(Number(limit));

    if (businessType && businessType !== 'all') {
      queryBuilder.andWhere('user.businessInfo->>\'businessType\' = :businessType', { businessType });
    }

    const [users, total] = await queryBuilder.getManyAndCount();
=======
    const queryBuilder = userRepository.createQueryBuilder('user');

    // Base filter
    queryBuilder.where('user.status = :status', { status: UserStatus.PENDING });

    // Business type filter
    if (businessType && businessType !== 'all') {
      queryBuilder.andWhere("user.businessInfo->>'businessType' = :businessType", {
        businessType
      });
    }

    // Get users with pagination
    const [users, total] = await queryBuilder
      .select([
        'user.id',
        'user.email', 
        'user.name',
        'user.role',
        'user.status',
        'user.businessInfo',
        'user.createdAt',
        'user.updatedAt',
        'user.approvedAt',
        'user.approvedBy'
      ])
      .orderBy('user.createdAt', 'DESC')
      .offset(offset)
      .limit(Number(limit))
      .getManyAndCount();
>>>>>>> 2396314b

    res.json({
      users,
      pagination: {
        current: Number(page),
        total: Math.ceil(total / Number(limit)),
        count: users.length,
        totalUsers: total
      }
    });

  } catch (error) {
    console.error('Get pending users error:', error);
    res.status(500).json({
      error: 'Internal server error',
      code: 'FETCH_PENDING_USERS_FAILED'
    });
  }
};

export const getAllUsers = async (req: AuthRequest, res: Response) => {
  try {
    const { 
      page = 1, 
      limit = 10, 
      status, 
      businessType, 
      search 
    } = req.query;
    
    const offset = (Number(page) - 1) * Number(limit);

    const userRepository = AppDataSource.getRepository(User);
<<<<<<< HEAD
    const queryBuilder = userRepository.createQueryBuilder('user')
      .select(['user.id', 'user.email', 'user.name', 'user.role', 'user.status', 'user.businessInfo', 'user.createdAt', 'user.updatedAt'])
      .orderBy('user.createdAt', 'DESC')
      .skip(skip)
      .take(Number(limit));
    
    if (status && status !== 'all') {
      queryBuilder.andWhere('user.status = :status', { status });
=======
    const queryBuilder = userRepository.createQueryBuilder('user');

    // Status filter
    if (status && status !== 'all') {
      queryBuilder.where('user.status = :status', { status });
>>>>>>> 2396314b
    }
    
    // Business type filter
    if (businessType && businessType !== 'all') {
<<<<<<< HEAD
      queryBuilder.andWhere('user.businessInfo->>\'businessType\' = :businessType', { businessType });
=======
      queryBuilder.andWhere("user.businessInfo->>'businessType' = :businessType", {
        businessType
      });
>>>>>>> 2396314b
    }
    
    // Search filter (name, email, business name)
    if (search) {
      queryBuilder.andWhere(
        '(user.name ILIKE :search OR user.email ILIKE :search OR user.businessInfo->>\'businessName\' ILIKE :search)',
        { search: `%${search}%` }
      );
    }

<<<<<<< HEAD
    const [users, total] = await queryBuilder.getManyAndCount();

    // 통계 정보
    const statsResult = await userRepository
      .createQueryBuilder('user')
      .select('user.status', 'status')
      .addSelect('COUNT(*)', 'count')
      .groupBy('user.status')
      .getRawMany();

    const statusCounts = statsResult.reduce((acc: any, curr: any) => {
=======
    // Get users with pagination
    const [users, total] = await queryBuilder
      .select([
        'user.id',
        'user.email',
        'user.name', 
        'user.role',
        'user.status',
        'user.businessInfo',
        'user.createdAt',
        'user.updatedAt',
        'user.approvedAt',
        'user.approvedBy'
      ])
      .orderBy('user.createdAt', 'DESC')
      .offset(offset)
      .limit(Number(limit))
      .getManyAndCount();

    // Get status statistics
    const statsQuery = userRepository
      .createQueryBuilder('user')
      .select('user.status', 'status')
      .addSelect('COUNT(*)', 'count')
      .groupBy('user.status');

    const statsResult = await statsQuery.getRawMany();
    const statusCounts = statsResult.reduce((acc, curr) => {
>>>>>>> 2396314b
      acc[curr.status] = parseInt(curr.count);
      return acc;
    }, {} as Record<string, number>);

    res.json({
      users,
      pagination: {
        current: Number(page),
        total: Math.ceil(total / Number(limit)),
        count: users.length,
        totalUsers: total
      },
      stats: statusCounts
    });

  } catch (error) {
    console.error('Get all users error:', error);
    res.status(500).json({
      error: 'Internal server error',
      code: 'FETCH_USERS_FAILED'
    });
  }
};

export const approveUser = async (req: AuthRequest, res: Response) => {
  try {
    const errors = validationResult(req);
    if (!errors.isEmpty()) {
      return res.status(400).json({
        error: 'Validation failed',
        details: errors.array()
      });
    }

    const { userId } = req.params;
    const { notes } = req.body;

    const userRepository = AppDataSource.getRepository(User);
<<<<<<< HEAD
    const user = await userRepository.findOne({ where: { id: userId } });
=======
    
    const user = await userRepository.findOne({ 
      where: { id: userId },
      select: ['id', 'email', 'name', 'role', 'status', 'businessInfo', 'createdAt', 'updatedAt']
    });

>>>>>>> 2396314b
    if (!user) {
      return res.status(404).json({
        error: 'User not found',
        code: 'USER_NOT_FOUND'
      });
    }

    if (user.status !== UserStatus.PENDING) {
      return res.status(400).json({
        error: 'User is not in pending status',
        code: 'INVALID_STATUS',
        currentStatus: user.status
      });
    }

<<<<<<< HEAD
    user.status = UserStatus.APPROVED;
    user.approvedAt = new Date();
    user.approvedBy = req.user!.id;
    await userRepository.save(user);

    // TODO: 승인 이메일 발송

    const updatedUser = await userRepository.findOne({ 
      where: { id: userId },
      select: ['id', 'email', 'name', 'role', 'status', 'businessInfo', 'createdAt', 'updatedAt']
=======
    // Update user status
    await userRepository.update(userId, {
      status: UserStatus.APPROVED,
      approvedAt: new Date(),
      approvedBy: req.user!.id
    });

    // TODO: 승인 이메일 발송

    // Get updated user
    const updatedUser = await userRepository.findOne({
      where: { id: userId },
      select: ['id', 'email', 'name', 'role', 'status', 'businessInfo', 'createdAt', 'updatedAt', 'approvedAt', 'approvedBy']
>>>>>>> 2396314b
    });

    res.json({
      message: 'User approved successfully',
      user: updatedUser
    });

  } catch (error) {
    console.error('Approve user error:', error);
    res.status(500).json({
      error: 'Internal server error',
      code: 'APPROVE_USER_FAILED'
    });
  }
};

export const rejectUser = async (req: AuthRequest, res: Response) => {
  try {
    const errors = validationResult(req);
    if (!errors.isEmpty()) {
      return res.status(400).json({
        error: 'Validation failed',
        details: errors.array()
      });
    }

    const { userId } = req.params;
    const { reason } = req.body;

    const userRepository = AppDataSource.getRepository(User);
<<<<<<< HEAD
    const user = await userRepository.findOne({ where: { id: userId } });
=======
    
    const user = await userRepository.findOne({ 
      where: { id: userId },
      select: ['id', 'status']
    });

>>>>>>> 2396314b
    if (!user) {
      return res.status(404).json({
        error: 'User not found',
        code: 'USER_NOT_FOUND'
      });
    }

    if (user.status !== UserStatus.PENDING) {
      return res.status(400).json({
        error: 'User is not in pending status',
        code: 'INVALID_STATUS',
        currentStatus: user.status
      });
    }

<<<<<<< HEAD
    user.status = UserStatus.REJECTED;
    await userRepository.save(user);

    // TODO: 거부 이메일 발송 (이유 포함)

    const updatedUser = await userRepository.findOne({ 
=======
    // Update user status
    await userRepository.update(userId, {
      status: UserStatus.REJECTED
    });

    // TODO: 거부 이메일 발송 (이유 포함)

    // Get updated user
    const updatedUser = await userRepository.findOne({
>>>>>>> 2396314b
      where: { id: userId },
      select: ['id', 'email', 'name', 'role', 'status', 'businessInfo', 'createdAt', 'updatedAt']
    });

    res.json({
      message: 'User rejected successfully',
      user: updatedUser,
      reason
    });

  } catch (error) {
    console.error('Reject user error:', error);
    res.status(500).json({
      error: 'Internal server error',
      code: 'REJECT_USER_FAILED'
    });
  }
};

export const suspendUser = async (req: AuthRequest, res: Response) => {
  try {
    const { userId } = req.params;
    const { reason } = req.body;

    const userRepository = AppDataSource.getRepository(User);
<<<<<<< HEAD
    const user = await userRepository.findOne({ where: { id: userId } });
=======
    
    const user = await userRepository.findOne({ 
      where: { id: userId },
      select: ['id', 'status']
    });

>>>>>>> 2396314b
    if (!user) {
      return res.status(404).json({
        error: 'User not found',
        code: 'USER_NOT_FOUND'
      });
    }

    if (user.status === UserStatus.SUSPENDED) {
      return res.status(400).json({
        error: 'User is already suspended',
        code: 'ALREADY_SUSPENDED'
      });
    }

<<<<<<< HEAD
    user.status = UserStatus.SUSPENDED;
    await userRepository.save(user);

    // TODO: 정지 이메일 발송

    const updatedUser = await userRepository.findOne({ 
=======
    // Update user status
    await userRepository.update(userId, {
      status: UserStatus.SUSPENDED
    });

    // TODO: 정지 이메일 발송

    // Get updated user
    const updatedUser = await userRepository.findOne({
>>>>>>> 2396314b
      where: { id: userId },
      select: ['id', 'email', 'name', 'role', 'status', 'businessInfo', 'createdAt', 'updatedAt']
    });

    res.json({
      message: 'User suspended successfully',
      user: updatedUser,
      reason
    });

  } catch (error) {
    console.error('Suspend user error:', error);
    res.status(500).json({
      error: 'Internal server error',
      code: 'SUSPEND_USER_FAILED'
    });
  }
};

export const reactivateUser = async (req: AuthRequest, res: Response) => {
  try {
    const { userId } = req.params;

    const userRepository = AppDataSource.getRepository(User);
<<<<<<< HEAD
    const user = await userRepository.findOne({ where: { id: userId } });
=======
    
    const user = await userRepository.findOne({ 
      where: { id: userId },
      select: ['id', 'status']
    });

>>>>>>> 2396314b
    if (!user) {
      return res.status(404).json({
        error: 'User not found',
        code: 'USER_NOT_FOUND'
      });
    }

    if (user.status !== UserStatus.SUSPENDED) {
      return res.status(400).json({
        error: 'User is not suspended',
        code: 'NOT_SUSPENDED',
        currentStatus: user.status
      });
    }

<<<<<<< HEAD
    user.status = UserStatus.APPROVED;
    await userRepository.save(user);

    // TODO: 재활성화 이메일 발송

    const updatedUser = await userRepository.findOne({ 
=======
    // Update user status
    await userRepository.update(userId, {
      status: UserStatus.APPROVED
    });

    // TODO: 재활성화 이메일 발송

    // Get updated user
    const updatedUser = await userRepository.findOne({
>>>>>>> 2396314b
      where: { id: userId },
      select: ['id', 'email', 'name', 'role', 'status', 'businessInfo', 'createdAt', 'updatedAt']
    });

    res.json({
      message: 'User reactivated successfully',
      user: updatedUser
    });

  } catch (error) {
    console.error('Reactivate user error:', error);
    res.status(500).json({
      error: 'Internal server error',
      code: 'REACTIVATE_USER_FAILED'
    });
  }
};

export const getDashboardStats = async (req: AuthRequest, res: Response) => {
  try {
    const userRepository = AppDataSource.getRepository(User);
<<<<<<< HEAD
    
    // 사용자 상태별 통계
    const userStats = await userRepository
      .createQueryBuilder('user')
      .select('user.status', 'status')
      .addSelect('COUNT(*)', 'count')
      .groupBy('user.status')
      .getRawMany();

    // 승인된 사용자의 비즈니스 타입별 통계
    const businessTypeStats = await userRepository
      .createQueryBuilder('user')
      .select('user.businessInfo->>\'businessType\'', 'businessType')
      .addSelect('COUNT(*)', 'count')
      .where('user.status = :status', { status: 'approved' })
      .andWhere('user.businessInfo->>\'businessType\' IS NOT NULL')
      .groupBy('user.businessInfo->>\'businessType\'')
      .getRawMany();

    // 최근 사용자 5명
    const recentUsers = await userRepository
      .createQueryBuilder('user')
      .select(['user.id', 'user.email', 'user.name', 'user.role', 'user.status', 'user.businessInfo', 'user.createdAt', 'user.updatedAt', 'user.approvedBy'])
      .orderBy('user.createdAt', 'DESC')
      .limit(5)
      .getMany();

    const statusCounts = userStats.reduce((acc: any, curr: any) => {
      acc[curr.status] = parseInt(curr.count);
=======

    // Get user status statistics
    const userStatsQuery = userRepository
      .createQueryBuilder('user')
      .select('user.status', 'status')
      .addSelect('COUNT(*)', 'count')
      .groupBy('user.status');

    const userStatsResult = await userStatsQuery.getRawMany();
    const statusCounts = userStatsResult.reduce((acc, curr) => {
      acc[curr.status] = parseInt(curr.count);
      return acc;
    }, {} as Record<string, number>);

    // Get business type statistics for approved users
    const businessTypeStatsQuery = userRepository
      .createQueryBuilder('user')
      .select("user.businessInfo->>'businessType'", 'businessType')
      .addSelect('COUNT(*)', 'count')
      .where('user.status = :status', { status: UserStatus.APPROVED })
      .andWhere("user.businessInfo->>'businessType' IS NOT NULL")
      .groupBy("user.businessInfo->>'businessType'");

    const businessTypeStatsResult = await businessTypeStatsQuery.getRawMany();
    const businessTypeCounts = businessTypeStatsResult.reduce((acc, curr) => {
      if (curr.businessType) {
        acc[curr.businessType] = parseInt(curr.count);
      }
>>>>>>> 2396314b
      return acc;
    }, {} as Record<string, number>);

<<<<<<< HEAD
    const businessTypeCounts = businessTypeStats.reduce((acc: any, curr: any) => {
      acc[curr.businessType] = parseInt(curr.count);
      return acc;
    }, {});
=======
    // Get recent users
    const recentUsers = await userRepository.find({
      select: ['id', 'email', 'name', 'role', 'status', 'businessInfo', 'createdAt', 'approvedBy'],
      order: { createdAt: 'DESC' },
      take: 5
    });

    const totalUsers = Object.values(statusCounts).reduce((a: number, b: number) => a + b, 0);
>>>>>>> 2396314b

    res.json({
      userStats: statusCounts,
      businessTypeStats: businessTypeCounts,
      recentUsers,
      totalUsers
    });

  } catch (error) {
    console.error('Get dashboard stats error:', error);
    res.status(500).json({
      error: 'Internal server error',
      code: 'DASHBOARD_STATS_FAILED'
    });
  }
};<|MERGE_RESOLUTION|>--- conflicted
+++ resolved
@@ -11,20 +11,6 @@
     const offset = (Number(page) - 1) * Number(limit);
 
     const userRepository = AppDataSource.getRepository(User);
-<<<<<<< HEAD
-    const queryBuilder = userRepository.createQueryBuilder('user')
-      .select(['user.id', 'user.email', 'user.name', 'user.role', 'user.status', 'user.businessInfo', 'user.createdAt', 'user.updatedAt'])
-      .where('user.status = :status', { status: 'pending' })
-      .orderBy('user.createdAt', 'DESC')
-      .skip(skip)
-      .take(Number(limit));
-
-    if (businessType && businessType !== 'all') {
-      queryBuilder.andWhere('user.businessInfo->>\'businessType\' = :businessType', { businessType });
-    }
-
-    const [users, total] = await queryBuilder.getManyAndCount();
-=======
     const queryBuilder = userRepository.createQueryBuilder('user');
 
     // Base filter
@@ -55,7 +41,6 @@
       .offset(offset)
       .limit(Number(limit))
       .getManyAndCount();
->>>>>>> 2396314b
 
     res.json({
       users,
@@ -89,33 +74,18 @@
     const offset = (Number(page) - 1) * Number(limit);
 
     const userRepository = AppDataSource.getRepository(User);
-<<<<<<< HEAD
-    const queryBuilder = userRepository.createQueryBuilder('user')
-      .select(['user.id', 'user.email', 'user.name', 'user.role', 'user.status', 'user.businessInfo', 'user.createdAt', 'user.updatedAt'])
-      .orderBy('user.createdAt', 'DESC')
-      .skip(skip)
-      .take(Number(limit));
-    
-    if (status && status !== 'all') {
-      queryBuilder.andWhere('user.status = :status', { status });
-=======
     const queryBuilder = userRepository.createQueryBuilder('user');
 
     // Status filter
     if (status && status !== 'all') {
       queryBuilder.where('user.status = :status', { status });
->>>>>>> 2396314b
     }
     
     // Business type filter
     if (businessType && businessType !== 'all') {
-<<<<<<< HEAD
-      queryBuilder.andWhere('user.businessInfo->>\'businessType\' = :businessType', { businessType });
-=======
       queryBuilder.andWhere("user.businessInfo->>'businessType' = :businessType", {
         businessType
       });
->>>>>>> 2396314b
     }
     
     // Search filter (name, email, business name)
@@ -126,19 +96,6 @@
       );
     }
 
-<<<<<<< HEAD
-    const [users, total] = await queryBuilder.getManyAndCount();
-
-    // 통계 정보
-    const statsResult = await userRepository
-      .createQueryBuilder('user')
-      .select('user.status', 'status')
-      .addSelect('COUNT(*)', 'count')
-      .groupBy('user.status')
-      .getRawMany();
-
-    const statusCounts = statsResult.reduce((acc: any, curr: any) => {
-=======
     // Get users with pagination
     const [users, total] = await queryBuilder
       .select([
@@ -167,7 +124,6 @@
 
     const statsResult = await statsQuery.getRawMany();
     const statusCounts = statsResult.reduce((acc, curr) => {
->>>>>>> 2396314b
       acc[curr.status] = parseInt(curr.count);
       return acc;
     }, {} as Record<string, number>);
@@ -206,16 +162,12 @@
     const { notes } = req.body;
 
     const userRepository = AppDataSource.getRepository(User);
-<<<<<<< HEAD
-    const user = await userRepository.findOne({ where: { id: userId } });
-=======
     
     const user = await userRepository.findOne({ 
       where: { id: userId },
       select: ['id', 'email', 'name', 'role', 'status', 'businessInfo', 'createdAt', 'updatedAt']
     });
 
->>>>>>> 2396314b
     if (!user) {
       return res.status(404).json({
         error: 'User not found',
@@ -231,18 +183,6 @@
       });
     }
 
-<<<<<<< HEAD
-    user.status = UserStatus.APPROVED;
-    user.approvedAt = new Date();
-    user.approvedBy = req.user!.id;
-    await userRepository.save(user);
-
-    // TODO: 승인 이메일 발송
-
-    const updatedUser = await userRepository.findOne({ 
-      where: { id: userId },
-      select: ['id', 'email', 'name', 'role', 'status', 'businessInfo', 'createdAt', 'updatedAt']
-=======
     // Update user status
     await userRepository.update(userId, {
       status: UserStatus.APPROVED,
@@ -256,7 +196,6 @@
     const updatedUser = await userRepository.findOne({
       where: { id: userId },
       select: ['id', 'email', 'name', 'role', 'status', 'businessInfo', 'createdAt', 'updatedAt', 'approvedAt', 'approvedBy']
->>>>>>> 2396314b
     });
 
     res.json({
@@ -287,16 +226,12 @@
     const { reason } = req.body;
 
     const userRepository = AppDataSource.getRepository(User);
-<<<<<<< HEAD
-    const user = await userRepository.findOne({ where: { id: userId } });
-=======
     
     const user = await userRepository.findOne({ 
       where: { id: userId },
       select: ['id', 'status']
     });
 
->>>>>>> 2396314b
     if (!user) {
       return res.status(404).json({
         error: 'User not found',
@@ -312,14 +247,6 @@
       });
     }
 
-<<<<<<< HEAD
-    user.status = UserStatus.REJECTED;
-    await userRepository.save(user);
-
-    // TODO: 거부 이메일 발송 (이유 포함)
-
-    const updatedUser = await userRepository.findOne({ 
-=======
     // Update user status
     await userRepository.update(userId, {
       status: UserStatus.REJECTED
@@ -329,7 +256,6 @@
 
     // Get updated user
     const updatedUser = await userRepository.findOne({
->>>>>>> 2396314b
       where: { id: userId },
       select: ['id', 'email', 'name', 'role', 'status', 'businessInfo', 'createdAt', 'updatedAt']
     });
@@ -355,16 +281,12 @@
     const { reason } = req.body;
 
     const userRepository = AppDataSource.getRepository(User);
-<<<<<<< HEAD
-    const user = await userRepository.findOne({ where: { id: userId } });
-=======
     
     const user = await userRepository.findOne({ 
       where: { id: userId },
       select: ['id', 'status']
     });
 
->>>>>>> 2396314b
     if (!user) {
       return res.status(404).json({
         error: 'User not found',
@@ -379,14 +301,6 @@
       });
     }
 
-<<<<<<< HEAD
-    user.status = UserStatus.SUSPENDED;
-    await userRepository.save(user);
-
-    // TODO: 정지 이메일 발송
-
-    const updatedUser = await userRepository.findOne({ 
-=======
     // Update user status
     await userRepository.update(userId, {
       status: UserStatus.SUSPENDED
@@ -396,7 +310,6 @@
 
     // Get updated user
     const updatedUser = await userRepository.findOne({
->>>>>>> 2396314b
       where: { id: userId },
       select: ['id', 'email', 'name', 'role', 'status', 'businessInfo', 'createdAt', 'updatedAt']
     });
@@ -421,16 +334,12 @@
     const { userId } = req.params;
 
     const userRepository = AppDataSource.getRepository(User);
-<<<<<<< HEAD
-    const user = await userRepository.findOne({ where: { id: userId } });
-=======
     
     const user = await userRepository.findOne({ 
       where: { id: userId },
       select: ['id', 'status']
     });
 
->>>>>>> 2396314b
     if (!user) {
       return res.status(404).json({
         error: 'User not found',
@@ -446,14 +355,6 @@
       });
     }
 
-<<<<<<< HEAD
-    user.status = UserStatus.APPROVED;
-    await userRepository.save(user);
-
-    // TODO: 재활성화 이메일 발송
-
-    const updatedUser = await userRepository.findOne({ 
-=======
     // Update user status
     await userRepository.update(userId, {
       status: UserStatus.APPROVED
@@ -463,7 +364,6 @@
 
     // Get updated user
     const updatedUser = await userRepository.findOne({
->>>>>>> 2396314b
       where: { id: userId },
       select: ['id', 'email', 'name', 'role', 'status', 'businessInfo', 'createdAt', 'updatedAt']
     });
@@ -485,37 +385,6 @@
 export const getDashboardStats = async (req: AuthRequest, res: Response) => {
   try {
     const userRepository = AppDataSource.getRepository(User);
-<<<<<<< HEAD
-    
-    // 사용자 상태별 통계
-    const userStats = await userRepository
-      .createQueryBuilder('user')
-      .select('user.status', 'status')
-      .addSelect('COUNT(*)', 'count')
-      .groupBy('user.status')
-      .getRawMany();
-
-    // 승인된 사용자의 비즈니스 타입별 통계
-    const businessTypeStats = await userRepository
-      .createQueryBuilder('user')
-      .select('user.businessInfo->>\'businessType\'', 'businessType')
-      .addSelect('COUNT(*)', 'count')
-      .where('user.status = :status', { status: 'approved' })
-      .andWhere('user.businessInfo->>\'businessType\' IS NOT NULL')
-      .groupBy('user.businessInfo->>\'businessType\'')
-      .getRawMany();
-
-    // 최근 사용자 5명
-    const recentUsers = await userRepository
-      .createQueryBuilder('user')
-      .select(['user.id', 'user.email', 'user.name', 'user.role', 'user.status', 'user.businessInfo', 'user.createdAt', 'user.updatedAt', 'user.approvedBy'])
-      .orderBy('user.createdAt', 'DESC')
-      .limit(5)
-      .getMany();
-
-    const statusCounts = userStats.reduce((acc: any, curr: any) => {
-      acc[curr.status] = parseInt(curr.count);
-=======
 
     // Get user status statistics
     const userStatsQuery = userRepository
@@ -544,16 +413,9 @@
       if (curr.businessType) {
         acc[curr.businessType] = parseInt(curr.count);
       }
->>>>>>> 2396314b
       return acc;
     }, {} as Record<string, number>);
 
-<<<<<<< HEAD
-    const businessTypeCounts = businessTypeStats.reduce((acc: any, curr: any) => {
-      acc[curr.businessType] = parseInt(curr.count);
-      return acc;
-    }, {});
-=======
     // Get recent users
     const recentUsers = await userRepository.find({
       select: ['id', 'email', 'name', 'role', 'status', 'businessInfo', 'createdAt', 'approvedBy'],
@@ -562,7 +424,6 @@
     });
 
     const totalUsers = Object.values(statusCounts).reduce((a: number, b: number) => a + b, 0);
->>>>>>> 2396314b
 
     res.json({
       userStats: statusCounts,
