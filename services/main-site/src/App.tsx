--- conflicted
+++ resolved
@@ -91,9 +91,7 @@
                     </RoleProtectedRoute>
                   }
                 />
-<<<<<<< HEAD
                 */}
-=======
                 <Route
                   path="/admin/user-role-manager"
                   element={
@@ -123,7 +121,6 @@
                   }
                 />
                 <Route path="/403" element={<Forbidden />} />
->>>>>>> b09413e8
               </Route>
             </Routes>
           </Router>
