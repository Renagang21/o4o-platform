import React, { useState } from 'react';
<<<<<<< HEAD
// import { TheDANGHomeEditor } from '@o4o/ui/editor';
=======
import TheDANGHomeEditor from '@shared/components/editor/TheDANGHomeEditor';
>>>>>>> 9400ae1f

const TheDANGStyleEditorPage: React.FC = () => {
  const [savedContent, setSavedContent] = useState<string>('');

  // Initial content structure for the homepage
  const initialContent = `
    <div data-tiptap-editable="hero-section" class="py-20 bg-white">
      <div class="max-w-[1200px] mx-auto px-4 text-center">
        <h1 data-tiptap-field="hero-title" class="text-5xl md:text-6xl font-light text-gray-900 mb-6 tracking-tight">
          통합 비즈니스<br><span class="text-[#5787c5]">플랫폼</span>
        </h1>
        <p data-tiptap-field="hero-description" class="text-xl text-gray-600 mb-12 max-w-2xl mx-auto leading-relaxed font-light">
          하나의 플랫폼에서 모든 비즈니스 기회를 발견하고 성장시키세요.<br>
          e-commerce부터 크라우드펀딩까지, 통합된 서비스로 더 큰 성공을 이루어보세요.
        </p>
      </div>
    </div>

    <div data-tiptap-editable="services-banner" class="py-16 bg-[#ecf0f3]">
      <div class="max-w-[1200px] mx-auto px-4">
        <div data-tiptap-section="banner-header" class="text-center mb-12">
          <h2 data-tiptap-field="services-title" class="text-3xl md:text-4xl font-light text-gray-900 mb-4 tracking-tight">
            개발된 서비스들
          </h2>
          <p data-tiptap-field="services-description" class="text-lg text-gray-600 font-light max-w-2xl mx-auto">
            현재 이용 가능한 서비스와 곧 출시될 새로운 기능들을 확인해보세요
          </p>
        </div>
        
        <div data-tiptap-section="services-grid" class="grid grid-cols-1 md:grid-cols-2 lg:grid-cols-4 gap-6">
          <div data-tiptap-component="service-card" class="bg-white rounded-lg shadow-sm hover:shadow-md transition-shadow duration-300 overflow-hidden">
            <div class="h-2 bg-gradient-to-r from-blue-500 to-blue-600"></div>
            <div class="p-6">
              <div class="text-3xl mb-4">🛍️</div>
              <h3 data-tiptap-field="service-title" class="text-xl font-medium text-gray-900 mb-2">E-commerce</h3>
              <p data-tiptap-field="service-description" class="text-gray-600 text-sm mb-4 leading-relaxed">
                통합 전자상거래 플랫폼
              </p>
            </div>
          </div>
        </div>
      </div>
    </div>

    <div data-tiptap-editable="features-section" class="py-20 bg-white">
      <div class="max-w-[1200px] mx-auto px-4">
        <div data-tiptap-section="features-header" class="text-center mb-16">
          <h2 data-tiptap-field="features-title" class="text-3xl md:text-4xl font-light text-gray-900 mb-4 tracking-tight">
            왜 o4o-Platform을 선택해야 할까요?
          </h2>
          <p data-tiptap-field="features-description" class="text-lg text-gray-600 font-light max-w-2xl mx-auto">
            통합된 플랫폼의 강력한 기능들을 경험해보세요
          </p>
        </div>
      </div>
    </div>
  `;

  const handleContentUpdate = (content: string) => {
    setSavedContent(content);
  };

  const handleSave = async () => {
    try {
      // Here you would typically save to your API
      console.log('Saving content:', savedContent);
      
      // For now, just show a success message
      alert('Content saved successfully!');
    } catch (error) {
      console.error('Error saving content:', error);
      alert('Error saving content. Please try again.');
    }
  };

  const handleExport = () => {
    const blob = new Blob([savedContent], { type: 'text/html' });
    const url = URL.createObjectURL(blob);
    const a = document.createElement('a');
    a.href = url;
    a.download = 'thedang-homepage-content.html';
    document.body.appendChild(a);
    a.click();
    document.body.removeChild(a);
    URL.revokeObjectURL(url);
  };

  return (
    <div className="min-h-screen bg-gray-50">
      {/* Editor Header */}
      <div className="bg-white shadow-sm border-b">
        <div className="max-w-7xl mx-auto px-4 py-4">
          <div className="flex items-center justify-between">
            <div>
              <h1 className="text-2xl font-bold text-gray-900">
                TheDANG Style Homepage Editor
              </h1>
              <p className="text-sm text-gray-600 mt-1">
                Edit your homepage content with TipTap editor
              </p>
            </div>
            <div className="flex gap-3">
              <button
                onClick={handleSave}
                className="bg-blue-500 text-white px-4 py-2 rounded hover:bg-blue-600 transition-colors"
              >
                Save Changes
              </button>
              <button
                onClick={handleExport}
                className="bg-green-500 text-white px-4 py-2 rounded hover:bg-green-600 transition-colors"
              >
                Export HTML
              </button>
            </div>
          </div>
        </div>
      </div>

      {/* Instructions */}
      <div className="max-w-7xl mx-auto px-4 py-6">
        <div className="bg-yellow-50 border border-yellow-200 rounded-lg p-4 mb-6">
          <h3 className="text-lg font-medium text-yellow-800 mb-2">
            편집 가이드
          </h3>
          <ul className="text-sm text-yellow-700 space-y-1">
            <li>• <strong>Edit Content</strong> 버튼을 클릭하여 편집 모드를 활성화하세요</li>
            <li>• <strong>파란색 점선</strong>: 편집 가능한 섹션 (data-tiptap-editable)</li>
            <li>• <strong>초록색 점선</strong>: 섹션 영역 (data-tiptap-section)</li>
            <li>• <strong>주황색 점선</strong>: 컴포넌트 영역 (data-tiptap-component)</li>
            <li>• <strong>분홍색 점선</strong>: 개별 필드 (data-tiptap-field)</li>
            <li>• 텍스트를 선택하고 툴바를 사용하여 스타일을 변경하세요</li>
          </ul>
        </div>

        {/* Editor */}
        <div className="bg-white rounded-lg shadow-sm">
          {/* <TheDANGHomeEditor
            initialContent={initialContent}
            onUpdate={handleContentUpdate}
            editable={true}
          /> */}
          <div className="p-6 text-center text-gray-500">
            Editor temporarily disabled for production build
          </div>
        </div>
      </div>

      {/* Preview Section */}
      {savedContent && (
        <div className="max-w-7xl mx-auto px-4 py-6">
          <div className="bg-white rounded-lg shadow-sm p-6">
            <h3 className="text-lg font-medium text-gray-900 mb-4">
              실시간 미리보기
            </h3>
            <div 
              className="thedang-theme border border-gray-200 rounded"
              dangerouslySetInnerHTML={{ __html: savedContent }}
            />
          </div>
        </div>
      )}

      {/* Code Preview */}
      {savedContent && (
        <div className="max-w-7xl mx-auto px-4 py-6">
          <div className="bg-white rounded-lg shadow-sm p-6">
            <h3 className="text-lg font-medium text-gray-900 mb-4">
              생성된 HTML 코드
            </h3>
            <pre className="bg-gray-100 p-4 rounded text-sm overflow-auto max-h-96">
              <code>{savedContent}</code>
            </pre>
          </div>
        </div>
      )}
    </div>
  );
};

export default TheDANGStyleEditorPage;<|MERGE_RESOLUTION|>--- conflicted
+++ resolved
@@ -1,9 +1,5 @@
 import React, { useState } from 'react';
-<<<<<<< HEAD
-// import { TheDANGHomeEditor } from '@o4o/ui/editor';
-=======
 import TheDANGHomeEditor from '@shared/components/editor/TheDANGHomeEditor';
->>>>>>> 9400ae1f
 
 const TheDANGStyleEditorPage: React.FC = () => {
   const [savedContent, setSavedContent] = useState<string>('');
