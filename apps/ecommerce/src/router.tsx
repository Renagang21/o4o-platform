--- conflicted
+++ resolved
@@ -15,7 +15,6 @@
 import { ShortcodeDemo } from './pages/ShortcodeDemo';
 import { VendorRoute } from './components/auth/VendorRoute';
 
-<<<<<<< HEAD
 // Groupbuy pages
 import {
   GroupbuyListPage,
@@ -43,10 +42,9 @@
 
 // Admin pages (Phase N-2)
 import { AdminOrderList, AdminOrderDetail } from './pages/admin/orders';
-=======
+
 // Member Dashboard imports (Phase 3)
 import { MemberHomePage } from './pages/member';
->>>>>>> 00a8cce3
 
 // Vendor Dashboard imports
 import VendorLayout from './pages/vendor/layout/VendorLayout';
@@ -109,7 +107,6 @@
         path: 'shortcode-demo',
         element: <ShortcodeDemo />,
       },
-<<<<<<< HEAD
       // Groupbuy routes (Member/Pharmacy)
       {
         path: 'groupbuy',
@@ -122,12 +119,11 @@
       {
         path: 'groupbuy/:campaignId',
         element: <GroupbuyCampaignDetailPage />,
-=======
+      },
       // Member Routes (Phase 3)
       {
         path: 'member/home',
         element: <MemberHomePage />,
->>>>>>> 00a8cce3
       },
     ],
   },
