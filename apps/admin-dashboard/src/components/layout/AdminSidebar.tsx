import React from 'react'
import { Link, useLocation } from 'react-router-dom'
import { 
  LayoutDashboard, 
  Users, 
  FileText, 
  ShoppingCart,
  Package,
  BarChart3,
  Settings,
  X,
  ChevronDown,
  Home,
<<<<<<< HEAD
  Globe
=======
  Tag
>>>>>>> 3e061083
} from 'lucide-react'
import { clsx } from 'clsx'

interface AdminSidebarProps {
  isOpen: boolean
  onClose: () => void
}

interface MenuItem {
  id: string
  label: string
  icon: React.ReactElement
  path?: string
  children?: MenuItem[]
}

const menuItems: MenuItem[] = [
  {
    id: 'dashboard',
    label: '대시보드',
    icon: <LayoutDashboard className="w-5 h-5" />,
    path: '/dashboard'
  },
  {
    id: 'users',
    label: '사용자 관리',
    icon: <Users className="w-5 h-5" />,
    children: [
      { id: 'users-all', label: '전체 사용자', icon: <Users className="w-4 h-4" />, path: '/users' },
      { id: 'users-pending', label: '승인 대기', icon: <Users className="w-4 h-4" />, path: '/users/pending' },
      { id: 'users-business', label: '사업자 회원', icon: <Users className="w-4 h-4" />, path: '/users/business' },
      { id: 'users-affiliates', label: '파트너 회원', icon: <Users className="w-4 h-4" />, path: '/users/affiliates' }
    ]
  },
  {
    id: 'content',
    label: '콘텐츠 관리',
    icon: <FileText className="w-5 h-5" />,
    children: [
      { id: 'content-posts', label: '게시글', icon: <FileText className="w-4 h-4" />, path: '/content/posts' },
      { id: 'content-pages', label: '페이지', icon: <FileText className="w-4 h-4" />, path: '/content/pages' },
<<<<<<< HEAD
      { id: 'content-homepage', label: '홈페이지 편집', icon: <Globe className="w-4 h-4" />, path: '/homepage-editor' },
=======
      { id: 'content-categories', label: '카테고리 & 태그', icon: <Tag className="w-4 h-4" />, path: '/categories' },
>>>>>>> 3e061083
      { id: 'content-cpt', label: 'CPT 관리', icon: <FileText className="w-4 h-4" />, path: '/content/cpt' },
      { id: 'content-media', label: '미디어 라이브러리', icon: <FileText className="w-4 h-4" />, path: '/content/media' }
    ]
  },
  {
    id: 'ecommerce',
    label: '이커머스',
    icon: <ShoppingCart className="w-5 h-5" />,
    children: [
      { id: 'products', label: '상품 관리', icon: <Package className="w-4 h-4" />, path: '/products' },
      { id: 'orders', label: '주문 관리', icon: <ShoppingCart className="w-4 h-4" />, path: '/orders' },
      { id: 'categories', label: '카테고리', icon: <Package className="w-4 h-4" />, path: '/products/categories' },
      { id: 'inventory', label: '재고 관리', icon: <Package className="w-4 h-4" />, path: '/products/inventory' }
    ]
  },
  {
    id: 'analytics',
    label: '분석 & 리포트',
    icon: <BarChart3 className="w-5 h-5" />,
    children: [
      { id: 'analytics-overview', label: '전체 개요', icon: <BarChart3 className="w-4 h-4" />, path: '/analytics' },
      { id: 'analytics-sales', label: '매출 분석', icon: <BarChart3 className="w-4 h-4" />, path: '/analytics/sales' },
      { id: 'analytics-users', label: '사용자 분석', icon: <BarChart3 className="w-4 h-4" />, path: '/analytics/users' },
      { id: 'analytics-products', label: '상품 분석', icon: <BarChart3 className="w-4 h-4" />, path: '/analytics/products' }
    ]
  },
  {
    id: 'settings',
    label: '설정',
    icon: <Settings className="w-5 h-5" />,
    children: [
      { id: 'settings-general', label: '일반 설정', icon: <Settings className="w-4 h-4" />, path: '/settings' },
      { id: 'settings-theme', label: '테마 설정', icon: <Settings className="w-4 h-4" />, path: '/settings/theme' },
      { id: 'settings-users', label: '사용자 설정', icon: <Settings className="w-4 h-4" />, path: '/settings/users' },
      { id: 'settings-email', label: '이메일 설정', icon: <Settings className="w-4 h-4" />, path: '/settings/email' },
      { id: 'settings-integrations', label: '연동 설정', icon: <Settings className="w-4 h-4" />, path: '/settings/integrations' }
    ]
  }
]

const AdminSidebar: React.FC<AdminSidebarProps> = ({ isOpen, onClose }) => {
  const location = useLocation()
  const [expandedItems, setExpandedItems] = React.useState<string[]>(['users', 'content', 'ecommerce'])

  const toggleExpanded = (itemId: string) => {
    setExpandedItems(prev => 
      prev.includes(itemId) 
        ? prev.filter(id => id !== itemId)
        : [...prev, itemId]
    )
  }

  const isActive = (path: string) => location.pathname === path

  const isParentActive = (children: MenuItem[] | undefined) => 
    children?.some(child => child.path && isActive(child.path)) || false

  const renderMenuItem = (item: MenuItem) => {
    const hasChildren = item.children && item.children.length > 0
    const isExpanded = expandedItems.includes(item.id)
    const parentActive = hasChildren && isParentActive(item.children)

    if (hasChildren) {
      return (
        <div key={item.id}>
          <button
            onClick={() => toggleExpanded(item.id)}
            className={clsx(
              'admin-sidebar-item w-full relative',
              parentActive && 'active'
            )}
          >
            <div className="flex items-center gap-3">
              {item.icon}
              <span>{item.label}</span>
            </div>
            <ChevronDown 
              className={clsx(
                'w-4 h-4 transition-transform duration-200',
                isExpanded && 'rotate-180'
              )}
            />
          </button>
          
          {isExpanded && item.children && (
            <div className="ml-6 mt-1 space-y-1">
              {item.children.map(child => (
                <Link
                  key={child.id}
                  to={child.path!}
                  className={clsx(
                    'admin-sidebar-item relative',
                    isActive(child.path!) && 'active'
                  )}
                  onClick={onClose}
                >
                  <div className="flex items-center gap-3">
                    {child.icon}
                    <span>{child.label}</span>
                  </div>
                </Link>
              ))}
            </div>
          )}
        </div>
      )
    }

    return (
      <Link
        key={item.id}
        to={item.path!}
        className={clsx(
          'admin-sidebar-item relative',
          isActive(item.path!) && 'active'
        )}
        onClick={onClose}
      >
        <div className="flex items-center gap-3">
          {item.icon}
          <span>{item.label}</span>
        </div>
      </Link>
    )
  }

  return (
    <aside 
      className={clsx(
        'admin-sidebar fixed inset-y-0 left-0 z-30 w-64 transform transition-transform duration-300 ease-in-out',
        'lg:translate-x-0 lg:static lg:inset-0',
        isOpen ? 'translate-x-0' : '-translate-x-full'
      )}
    >
      <div className="flex h-full flex-col">
        {/* Logo */}
        <div className="flex h-16 items-center justify-between px-4 border-b border-sidebar-border">
          <div className="flex items-center gap-2">
            <Home className="w-8 h-8 text-white" />
            <span className="text-lg font-bold text-white">O4O Admin</span>
          </div>
          <button
            onClick={onClose}
            className="lg:hidden text-sidebar-text hover:text-white"
          >
            <X className="w-6 h-6" />
          </button>
        </div>

        {/* Navigation */}
        <nav className="flex-1 px-2 py-4 space-y-1 custom-scrollbar overflow-y-auto">
          {menuItems.map(renderMenuItem)}
        </nav>

        {/* Footer */}
        <div className="p-4 border-t border-sidebar-border">
          <div className="text-xs text-sidebar-text text-center">
            O4O Platform Admin v1.0.0
          </div>
        </div>
      </div>
    </aside>
  )
}

export default AdminSidebar<|MERGE_RESOLUTION|>--- conflicted
+++ resolved
@@ -11,11 +11,8 @@
   X,
   ChevronDown,
   Home,
-<<<<<<< HEAD
-  Globe
-=======
+  Globe,
   Tag
->>>>>>> 3e061083
 } from 'lucide-react'
 import { clsx } from 'clsx'
 
@@ -57,11 +54,8 @@
     children: [
       { id: 'content-posts', label: '게시글', icon: <FileText className="w-4 h-4" />, path: '/content/posts' },
       { id: 'content-pages', label: '페이지', icon: <FileText className="w-4 h-4" />, path: '/content/pages' },
-<<<<<<< HEAD
       { id: 'content-homepage', label: '홈페이지 편집', icon: <Globe className="w-4 h-4" />, path: '/homepage-editor' },
-=======
       { id: 'content-categories', label: '카테고리 & 태그', icon: <Tag className="w-4 h-4" />, path: '/categories' },
->>>>>>> 3e061083
       { id: 'content-cpt', label: 'CPT 관리', icon: <FileText className="w-4 h-4" />, path: '/content/cpt' },
       { id: 'content-media', label: '미디어 라이브러리', icon: <FileText className="w-4 h-4" />, path: '/content/media' }
     ]
