--- conflicted
+++ resolved
@@ -3,28 +3,10 @@
 import { AuthClient } from '@o4o/auth-client';
 import toast from 'react-hot-toast';
 import { DevAuthProvider } from '@/lib/DevAuthProvider';
+import { lazy, Suspense } from 'react';
 
 // Layout Components
 import AdminLayout from '@/components/layout/AdminLayout';
-
-<<<<<<< HEAD
-// Page Components
-import Login from '@/pages/auth/Login';
-import Dashboard from '@/pages/dashboard/Dashboard';
-import Users from '@/pages/users/Users';
-import Content from '@/pages/content/Content';
-import Products from '@/pages/ecommerce/Products';
-import Orders from '@/pages/ecommerce/Orders';
-import Analytics from '@/pages/analytics/Analytics';
-import Settings from '@/pages/settings/Settings';
-import Pages from '@/pages/pages/Pages';
-import Media from '@/pages/media/Media';
-import CustomFields from '@/pages/custom-fields/CustomFields';
-import HomepageEditor from '@/pages/templates/HomepageEditor';
-import Shortcodes from '@/pages/documentation/Shortcodes';
-import ProductForm from '@/pages/ecommerce/ProductForm';
-=======
-import { lazy, Suspense } from 'react';
 
 // Page Components - Lazy loaded
 const Login = lazy(() => import('@/pages/auth/Login'));
@@ -42,6 +24,9 @@
 const Media = lazy(() => import('@/pages/media/Media'));
 const CustomFields = lazy(() => import('@/pages/custom-fields/CustomFields'));
 const Categories = lazy(() => import('@/pages/categories/Categories'));
+const HomepageEditor = lazy(() => import('@/pages/templates/HomepageEditor'));
+const Shortcodes = lazy(() => import('@/pages/documentation/Shortcodes'));
+const ProductForm = lazy(() => import('@/pages/ecommerce/ProductForm'));
 
 // Loading component
 const PageLoader = () => (
@@ -49,7 +34,6 @@
     <div className="animate-spin rounded-full h-12 w-12 border-b-2 border-admin-blue"></div>
   </div>
 );
->>>>>>> 3e061083
 
 // SSO 클라이언트 인스턴스 생성
 const ssoClient = new AuthClient(
@@ -179,7 +163,9 @@
                     {/* 홈페이지 편집기 */}
                     <Route path="/homepage-editor" element={
                       <AdminProtectedRoute requiredPermissions={['templates:write']}>
-                        <HomepageEditor />
+                        <Suspense fallback={<PageLoader />}>
+                          <HomepageEditor />
+                        </Suspense>
                       </AdminProtectedRoute>
                     } />
                     
@@ -203,13 +189,17 @@
                     
                     <Route path="/products/new" element={
                       <AdminProtectedRoute requiredPermissions={['products:write']}>
-                        <ProductForm />
+                        <Suspense fallback={<PageLoader />}>
+                          <ProductForm />
+                        </Suspense>
                       </AdminProtectedRoute>
                     } />
                     
                     <Route path="/products/:id/edit" element={
                       <AdminProtectedRoute requiredPermissions={['products:write']}>
-                        <ProductForm />
+                        <Suspense fallback={<PageLoader />}>
+                          <ProductForm />
+                        </Suspense>
                       </AdminProtectedRoute>
                     } />
                     
@@ -260,7 +250,9 @@
                     {/* 도움말 */}
                     <Route path="/shortcodes" element={
                       <AdminProtectedRoute requiredPermissions={['content:read']}>
-                        <Shortcodes />
+                        <Suspense fallback={<PageLoader />}>
+                          <Shortcodes />
+                        </Suspense>
                       </AdminProtectedRoute>
                     } />
                     
