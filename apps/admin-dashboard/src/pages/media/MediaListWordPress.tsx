--- conflicted
+++ resolved
@@ -112,43 +112,11 @@
       try {
         setLoading(true);
         const params = new URLSearchParams();
-<<<<<<< HEAD
         params.append('limit', '100');
         params.append('page', '1');
 
         const response = await authClient.api.get(`/v1/content/media?${params}`);
-        const mediaResponse = response.data.data;
-
-        if (mediaResponse && mediaResponse.media) {
-          const transformedMedia = mediaResponse.media.map((item: any) => ({
-            id: item.id,
-            title: item.originalFilename || item.filename || 'Untitled',
-            filename: item.filename,
-            author: { name: item.uploadedBy?.name || 'Unknown' },
-            attachedTo: null, // Not yet implemented in API
-            createdAt: item.createdAt,
-            mimeType: item.mimeType,
-            size: parseInt(item.size) || 0,
-            width: item.width,
-            height: item.height,
-            thumbnailUrl: item.thumbnailUrl,
-            url: item.url
-          }));
-
-          setMedia(transformedMedia);
-        } else {
-          console.error('Invalid API response structure:', response.data);
-          setMedia([]);
-        }
-      } catch (err) {
-        console.error('Failed to fetch media:', err);
-        setMedia([]);
-        toast.error('Failed to load media');
-=======
-        params.append('limit', '1000');  // API expects 'limit' not 'per_page'
-        
-        const response = await authClient.api.get(`/v1/content/media?${params}`);
-        
+
         // Handle different response structures
         let mediaData = [];
         if (Array.isArray(response.data)) {
@@ -161,37 +129,27 @@
         } else if (response.data.items) {
           mediaData = response.data.items;
         }
-        
-        const transformedMedia = mediaData.map((item: any) => {
-          // Use thumbnailUrl from API or fall back to main URL for images
-          let thumbnailUrl = item.thumbnailUrl || (item.isImage ? item.url : null);
-          
-          // Ensure URLs are already absolute from the API
-          // The API already provides absolute URLs
-          
-          return {
-            id: item.id || item._id,
-            title: item.originalFilename || item.filename || item.name || 'Untitled',
-            filename: item.filename || item.name,
-            author: { name: item.uploadedBy?.name || item.uploader?.name || 'Unknown' },
-            attachedTo: item.attachedTo || null,
-            createdAt: item.createdAt || item.uploadedAt || item.created_at,
-            mimeType: item.mimeType || item.mime_type || 'application/octet-stream',
-            size: item.size || 0,
-            width: item.width,
-            height: item.height,
-            thumbnailUrl: thumbnailUrl,
-            url: item.url
-          };
-        });
-        
+
+        const transformedMedia = mediaData.map((item: any) => ({
+          id: item.id || item._id,
+          title: item.originalFilename || item.filename || item.name || 'Untitled',
+          filename: item.filename || item.name,
+          author: { name: item.uploadedBy?.name || item.uploader?.name || 'Unknown' },
+          attachedTo: item.attachedTo || null,
+          createdAt: item.createdAt || item.uploadedAt || item.created_at,
+          mimeType: item.mimeType || item.mime_type || 'application/octet-stream',
+          size: parseInt(item.size) || 0,
+          width: item.width,
+          height: item.height,
+          thumbnailUrl: item.thumbnailUrl || (item.isImage ? item.url : null),
+          url: item.url
+        }));
+
         setMedia(transformedMedia);
       } catch (err) {
         console.error('Failed to fetch media:', err);
-        // Fallback to empty array instead of mock data
         setMedia([]);
-        error('Failed to load media library');
->>>>>>> 909ceb07
+        toast.error('Failed to load media');
       } finally {
         setLoading(false);
       }
