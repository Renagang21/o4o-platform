/**
 * Cosmetics Partner Router
 *
 * Main router for Cosmetics Partner Extension pages
 * - Dashboard: 파트너 대시보드
 * - Links: 추천 링크 관리
 * - Routines: 스킨케어 루틴 관리
 * - Earnings: 수익 및 정산 관리
<<<<<<< HEAD
 * - Commission Policies: 커미션 정책 관리
 *
 * Phase 6-E: Nested routes with PartnerLayout
=======
 * - AI Tools: AI 루틴/설명 생성기 (Phase 6-F)
 * - Storefront: 스토어프론트/QR/단축링크 (Phase 6-F)
 * - Campaigns: 캠페인/소셜 콘텐츠 (Phase 6-F)
>>>>>>> c136c4cd
 */

import React, { Suspense, lazy } from 'react';
import { Routes, Route } from 'react-router-dom';
import PartnerLayout from '../../components/partner/PartnerLayout';

// Lazy load pages
const CosmeticsPartnerDashboard = lazy(() => import('./CosmeticsPartnerDashboard'));
const CosmeticsPartnerLinks = lazy(() => import('./CosmeticsPartnerLinks'));
const CosmeticsPartnerRoutines = lazy(() => import('./CosmeticsPartnerRoutines'));
const CosmeticsPartnerEarnings = lazy(() => import('./CosmeticsPartnerEarnings'));
const CosmeticsPartnerCommissionPolicies = lazy(() => import('./CosmeticsPartnerCommissionPolicies'));

<<<<<<< HEAD
// Loading component - Skeleton style
=======
// Phase 6-F: Influencer Tools
const CosmeticsPartnerAITools = lazy(() => import('./CosmeticsPartnerAITools'));
const CosmeticsPartnerStorefront = lazy(() => import('./CosmeticsPartnerStorefront'));
const CosmeticsPartnerCampaigns = lazy(() => import('./CosmeticsPartnerCampaigns'));

// Loading component
>>>>>>> c136c4cd
const PageLoader: React.FC = () => (
  <div className="space-y-4 animate-pulse">
    <div className="h-8 bg-gray-200 rounded w-1/4"></div>
    <div className="grid grid-cols-1 md:grid-cols-4 gap-4">
      {[1, 2, 3, 4].map((i) => (
        <div key={i} className="h-24 bg-gray-200 rounded-lg"></div>
      ))}
    </div>
    <div className="h-64 bg-gray-200 rounded-lg"></div>
  </div>
);

/**
 * Cosmetics Partner Router Component
 *
 * Uses nested routes with PartnerLayout for consistent UI
 */
const CosmeticsPartnerRouter: React.FC = () => {
  return (
<<<<<<< HEAD
    <Routes>
      <Route element={<PartnerLayout />}>
        <Route
          path="dashboard"
          element={
            <Suspense fallback={<PageLoader />}>
              <CosmeticsPartnerDashboard />
            </Suspense>
          }
        />
        <Route
          path="links"
          element={
            <Suspense fallback={<PageLoader />}>
              <CosmeticsPartnerLinks />
            </Suspense>
          }
        />
        <Route
          path="routines"
          element={
            <Suspense fallback={<PageLoader />}>
              <CosmeticsPartnerRoutines />
            </Suspense>
          }
        />
        <Route
          path="earnings"
          element={
            <Suspense fallback={<PageLoader />}>
              <CosmeticsPartnerEarnings />
            </Suspense>
          }
        />
        <Route
          path="commission-policies"
          element={
            <Suspense fallback={<PageLoader />}>
              <CosmeticsPartnerCommissionPolicies />
            </Suspense>
          }
        />
        <Route
          path="*"
          element={
            <Suspense fallback={<PageLoader />}>
              <CosmeticsPartnerDashboard />
            </Suspense>
          }
        />
      </Route>
    </Routes>
=======
    <Suspense fallback={<PageLoader />}>
      <Routes>
        <Route path="dashboard" element={<CosmeticsPartnerDashboard />} />
        <Route path="links" element={<CosmeticsPartnerLinks />} />
        <Route path="routines" element={<CosmeticsPartnerRoutines />} />
        <Route path="earnings" element={<CosmeticsPartnerEarnings />} />
        {/* Phase 6-F: Influencer Tools */}
        <Route path="ai-tools" element={<CosmeticsPartnerAITools />} />
        <Route path="storefront" element={<CosmeticsPartnerStorefront />} />
        <Route path="campaigns" element={<CosmeticsPartnerCampaigns />} />
        <Route path="*" element={<CosmeticsPartnerDashboard />} />
      </Routes>
    </Suspense>
>>>>>>> c136c4cd
  );
};

export default CosmeticsPartnerRouter;<|MERGE_RESOLUTION|>--- conflicted
+++ resolved
@@ -6,111 +6,37 @@
  * - Links: 추천 링크 관리
  * - Routines: 스킨케어 루틴 관리
  * - Earnings: 수익 및 정산 관리
-<<<<<<< HEAD
- * - Commission Policies: 커미션 정책 관리
- *
- * Phase 6-E: Nested routes with PartnerLayout
-=======
  * - AI Tools: AI 루틴/설명 생성기 (Phase 6-F)
  * - Storefront: 스토어프론트/QR/단축링크 (Phase 6-F)
  * - Campaigns: 캠페인/소셜 콘텐츠 (Phase 6-F)
->>>>>>> c136c4cd
  */
 
 import React, { Suspense, lazy } from 'react';
 import { Routes, Route } from 'react-router-dom';
-import PartnerLayout from '../../components/partner/PartnerLayout';
 
 // Lazy load pages
 const CosmeticsPartnerDashboard = lazy(() => import('./CosmeticsPartnerDashboard'));
 const CosmeticsPartnerLinks = lazy(() => import('./CosmeticsPartnerLinks'));
 const CosmeticsPartnerRoutines = lazy(() => import('./CosmeticsPartnerRoutines'));
 const CosmeticsPartnerEarnings = lazy(() => import('./CosmeticsPartnerEarnings'));
-const CosmeticsPartnerCommissionPolicies = lazy(() => import('./CosmeticsPartnerCommissionPolicies'));
 
-<<<<<<< HEAD
-// Loading component - Skeleton style
-=======
 // Phase 6-F: Influencer Tools
 const CosmeticsPartnerAITools = lazy(() => import('./CosmeticsPartnerAITools'));
 const CosmeticsPartnerStorefront = lazy(() => import('./CosmeticsPartnerStorefront'));
 const CosmeticsPartnerCampaigns = lazy(() => import('./CosmeticsPartnerCampaigns'));
 
 // Loading component
->>>>>>> c136c4cd
 const PageLoader: React.FC = () => (
-  <div className="space-y-4 animate-pulse">
-    <div className="h-8 bg-gray-200 rounded w-1/4"></div>
-    <div className="grid grid-cols-1 md:grid-cols-4 gap-4">
-      {[1, 2, 3, 4].map((i) => (
-        <div key={i} className="h-24 bg-gray-200 rounded-lg"></div>
-      ))}
-    </div>
-    <div className="h-64 bg-gray-200 rounded-lg"></div>
+  <div className="flex items-center justify-center h-64">
+    <div className="animate-spin rounded-full h-8 w-8 border-b-2 border-pink-600"></div>
   </div>
 );
 
 /**
  * Cosmetics Partner Router Component
- *
- * Uses nested routes with PartnerLayout for consistent UI
  */
 const CosmeticsPartnerRouter: React.FC = () => {
   return (
-<<<<<<< HEAD
-    <Routes>
-      <Route element={<PartnerLayout />}>
-        <Route
-          path="dashboard"
-          element={
-            <Suspense fallback={<PageLoader />}>
-              <CosmeticsPartnerDashboard />
-            </Suspense>
-          }
-        />
-        <Route
-          path="links"
-          element={
-            <Suspense fallback={<PageLoader />}>
-              <CosmeticsPartnerLinks />
-            </Suspense>
-          }
-        />
-        <Route
-          path="routines"
-          element={
-            <Suspense fallback={<PageLoader />}>
-              <CosmeticsPartnerRoutines />
-            </Suspense>
-          }
-        />
-        <Route
-          path="earnings"
-          element={
-            <Suspense fallback={<PageLoader />}>
-              <CosmeticsPartnerEarnings />
-            </Suspense>
-          }
-        />
-        <Route
-          path="commission-policies"
-          element={
-            <Suspense fallback={<PageLoader />}>
-              <CosmeticsPartnerCommissionPolicies />
-            </Suspense>
-          }
-        />
-        <Route
-          path="*"
-          element={
-            <Suspense fallback={<PageLoader />}>
-              <CosmeticsPartnerDashboard />
-            </Suspense>
-          }
-        />
-      </Route>
-    </Routes>
-=======
     <Suspense fallback={<PageLoader />}>
       <Routes>
         <Route path="dashboard" element={<CosmeticsPartnerDashboard />} />
@@ -124,7 +50,6 @@
         <Route path="*" element={<CosmeticsPartnerDashboard />} />
       </Routes>
     </Suspense>
->>>>>>> c136c4cd
   );
 };
 
