--- conflicted
+++ resolved
@@ -210,101 +210,6 @@
   // ========================================
 
   // --- Site Identity: Responsive Fields ---
-<<<<<<< HEAD
-  if (merged.siteIdentity?.logo?.width !== undefined) {
-    merged.siteIdentity.logo.width = ensureResponsiveValue(
-      merged.siteIdentity.logo.width,
-      defaults.siteIdentity.logo.width
-    );
-  }
-
-  if (merged.siteIdentity?.siteTitle?.typography?.fontSize !== undefined) {
-    merged.siteIdentity.siteTitle.typography.fontSize = ensureResponsiveValue(
-      merged.siteIdentity.siteTitle.typography.fontSize,
-      defaults.siteIdentity.siteTitle.typography.fontSize
-    );
-  }
-
-  if (merged.siteIdentity?.siteTitle?.typography?.lineHeight !== undefined) {
-    merged.siteIdentity.siteTitle.typography.lineHeight = ensureResponsiveValue(
-      merged.siteIdentity.siteTitle.typography.lineHeight,
-      defaults.siteIdentity.siteTitle.typography.lineHeight
-    );
-  }
-
-  if (merged.siteIdentity?.siteTitle?.typography?.letterSpacing !== undefined) {
-    merged.siteIdentity.siteTitle.typography.letterSpacing = ensureResponsiveValue(
-      merged.siteIdentity.siteTitle.typography.letterSpacing,
-      defaults.siteIdentity.siteTitle.typography.letterSpacing
-    );
-  }
-
-  if (merged.siteIdentity?.tagline?.typography?.fontSize !== undefined) {
-    merged.siteIdentity.tagline.typography.fontSize = ensureResponsiveValue(
-      merged.siteIdentity.tagline.typography.fontSize,
-      defaults.siteIdentity.tagline.typography.fontSize
-    );
-  }
-
-  if (merged.siteIdentity?.tagline?.typography?.lineHeight !== undefined) {
-    merged.siteIdentity.tagline.typography.lineHeight = ensureResponsiveValue(
-      merged.siteIdentity.tagline.typography.lineHeight,
-      defaults.siteIdentity.tagline.typography.lineHeight
-    );
-  }
-
-  if (merged.siteIdentity?.tagline?.typography?.letterSpacing !== undefined) {
-    merged.siteIdentity.tagline.typography.letterSpacing = ensureResponsiveValue(
-      merged.siteIdentity.tagline.typography.letterSpacing,
-      defaults.siteIdentity.tagline.typography.letterSpacing
-    );
-  }
-
-  // --- Site Identity: ColorState Fields ---
-  if (merged.siteIdentity?.siteTitle?.color !== undefined) {
-    merged.siteIdentity.siteTitle.color = ensureColorState(
-      merged.siteIdentity.siteTitle.color,
-      defaults.siteIdentity.siteTitle.color
-    );
-  }
-
-  if (merged.siteIdentity?.tagline?.color !== undefined) {
-    merged.siteIdentity.tagline.color = ensureColorState(
-      merged.siteIdentity.tagline.color,
-      defaults.siteIdentity.tagline.color
-    );
-  }
-
-  // --- Colors: ColorState Fields ---
-  if (merged.colors?.linkColor !== undefined) {
-    merged.colors.linkColor = ensureColorState(
-      merged.colors.linkColor,
-      defaults.colors.linkColor
-    );
-  }
-
-  // --- Footer Widgets: Responsive Fields ---
-  if (merged.footer?.widgets?.columns !== undefined) {
-    const columns = merged.footer.widgets.columns;
-
-    // If columns is a number, convert it to responsive object
-    if (typeof columns === 'number') {
-      merged.footer.widgets.columns = {
-        desktop: columns,
-        tablet: Math.max(2, Math.floor(columns / 2)),
-        mobile: 1
-      };
-    } else if (typeof columns === 'object' && columns !== null) {
-      // Ensure all properties exist
-      const cols = columns as any;
-      merged.footer.widgets.columns = {
-        desktop: cols.desktop ?? defaults.footer.widgets.columns.desktop,
-        tablet: cols.tablet ?? defaults.footer.widgets.columns.tablet,
-        mobile: cols.mobile ?? defaults.footer.widgets.columns.mobile
-      };
-    }
-  }
-=======
   // CRITICAL: Always enforce types, even if value is undefined
   // This ensures UI never encounters undefined when accessing .desktop, .tablet, .mobile
   merged.siteIdentity.logo.width = ensureResponsiveValue(
@@ -368,7 +273,6 @@
     merged.footer?.widgets?.columns,
     defaults.footer.widgets.columns
   );
->>>>>>> bccd45a5
 
   return merged;
 }