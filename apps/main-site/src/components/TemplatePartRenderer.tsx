--- conflicted
+++ resolved
@@ -40,11 +40,7 @@
   'core/navigation': Navigation,
   'o4o/navigation': Navigation, // Alias for DB compatibility
   'core/search': SearchBlock,
-<<<<<<< HEAD
-  'core/social-links': SocialLinks,
-=======
   'core/social-links': SocialLinks, // Backend converter uses core/ namespace
->>>>>>> a1abad78
   'o4o/social-links': SocialLinks,
   'o4o/account-menu': AccountModule,
   'o4o/cart-icon': CartModule,
