/**
 * Phase PD-5: Settlement Management Service
 *
 * Handles settlement calculation and management for sellers, suppliers, and platform
 * This is separate from SettlementService which handles commission calculation
 */

import { Repository } from 'typeorm';
import { AppDataSource } from '../database/connection.js';
import {
  Settlement,
  SettlementPartyType,
  SettlementStatus,
} from '../entities/Settlement.js';
import { notificationService } from './NotificationService.js';
import logger from '../utils/logger.js';
import { invalidateSettlementCache } from '../utils/cache-invalidation.js';

export interface SettlementFilters {
  page?: number;
  limit?: number;
  status?: SettlementStatus;
  partyType?: SettlementPartyType;
  periodStart?: Date;
  periodEnd?: Date;
  search?: string; // Search by party name or ID
}

export class SettlementManagementService {
  private settlementRepo: Repository<Settlement>;

  constructor() {
    this.settlementRepo = AppDataSource.getRepository(Settlement);
  }

<<<<<<< HEAD
  /**
   * Create a settlement record from preview calculation
   * Also creates SettlementItem records for traceability
   */
  async createSettlement(
    request: CreateSettlementRequest
  ): Promise<Settlement> {
    const { partyType, partyId, periodStart, periodEnd, notes } = request;

    // Check if settlement already exists for this period and party
    const existing = await this.settlementRepo.findOne({
      where: {
        partyType,
        partyId,
        periodStart,
        periodEnd,
      },
    });

    if (existing) {
      throw new Error(
        `Settlement already exists for ${partyType} ${partyId} in period ${periodStart.toISOString()} - ${periodEnd.toISOString()}`
      );
    }

    // Calculate preview
    const preview = await this.calculateSettlementPreview(
      partyType,
      partyId,
      periodStart,
      periodEnd
    );

    // Create settlement record
    const settlement = this.settlementRepo.create({
      partyType,
      partyId,
      periodStart,
      periodEnd,
      totalSaleAmount: preview.totalSaleAmount.toString(),
      totalBaseAmount: preview.totalBaseAmount.toString(),
      totalCommissionAmount: preview.totalCommissionAmount.toString(),
      totalMarginAmount: preview.totalMarginAmount.toString(),
      payableAmount: preview.payableAmount.toString(),
      status: SettlementStatus.PENDING,
      notes,
    });

    await this.settlementRepo.save(settlement);

    // R-8-6: Create SettlementItem records (load orders with itemsRelation)
    const orders = await this.orderRepo.find({
      where: {
        status: In([OrderStatus.DELIVERED]),
        createdAt: Between(periodStart, periodEnd),
      },
      relations: ['itemsRelation'],
    });

    const settlementItems: SettlementItem[] = [];

    for (const order of orders) {
      // R-8-6: Use itemsRelation instead of items
      const orderItems = order.itemsRelation || [];
      for (const item of orderItems) {
        // Check if item belongs to this party
        let isRelevant = false;

        if (partyType === 'seller' && item.sellerId === partyId) {
          isRelevant = true;
        } else if (partyType === 'supplier' && item.supplierId === partyId) {
          isRelevant = true;
        } else if (partyType === 'platform') {
          isRelevant = true;
        }

        if (isRelevant) {
          const quantity = item.quantity || 1;
          const salePrice = item.salePriceSnapshot || item.unitPrice || 0;
          const basePrice = item.basePriceSnapshot || 0;
          const commissionAmount = item.commissionAmount || 0;
          const marginAmount = item.marginAmountSnapshot || 0;

          // Phase SETTLE-1: Extract PD-2 commission policy fields from OrderItem
          const commissionType = item.commissionType || null;
          const commissionRate = item.commissionRate || null;

          const settlementItem = this.settlementItemRepo.create({
            settlementId: settlement.id,
            orderId: order.id,
            orderItemId: item.id,
            productName: item.productName,
            quantity,
            salePriceSnapshot: salePrice.toString(),
            basePriceSnapshot: basePrice.toString(),
            commissionAmountSnapshot: commissionAmount.toString(),
            marginAmountSnapshot: marginAmount.toString(),
            totalSaleAmount: (salePrice * quantity).toString(),
            totalBaseAmount: (basePrice * quantity).toString(),
            sellerId: item.sellerId,
            supplierId: item.supplierId,
            // Phase SETTLE-1: Store commission policy for audit trail
            commissionType: commissionType,
            commissionRate: commissionRate ? commissionRate.toString() : null,
          });

          settlementItems.push(settlementItem);
        }
      }
    }

    if (settlementItems.length > 0) {
      await this.settlementItemRepo.save(settlementItems);
    }

    logger.info('[PD-5] Settlement created', {
      settlementId: settlement.id,
      partyType,
      partyId,
      payableAmount: settlement.payableAmount,
      itemCount: settlementItems.length,
    });

    // Phase PD-7: Send settlement.new_pending notification
    if (partyType !== 'platform') {
      const partyTypeLabel = partyType === 'seller' ? '판매자' : '공급자';
      const formattedPeriod = `${periodStart.toLocaleDateString('ko-KR')} ~ ${periodEnd.toLocaleDateString('ko-KR')}`;

      notificationService.createNotification({
        userId: partyId,
        type: 'settlement.new_pending',
        title: '새로운 정산 내역이 생성되었습니다',
        message: `${partyTypeLabel} 정산 (${formattedPeriod}) - ${parseFloat(settlement.payableAmount).toLocaleString()}원`,
        metadata: {
          settlementId: settlement.id,
          partyType,
          periodStart: periodStart.toISOString(),
          periodEnd: periodEnd.toISOString(),
          payableAmount: settlement.payableAmount,
          orderCount: preview.orderCount,
          itemCount: settlementItems.length,
        },
        channel: 'in_app',
      }).catch((err) => {
        logger.error('[PD-7] Failed to send settlement notification:', err);
      });

      logger.info('[PD-7] Settlement notification sent', {
        settlementId: settlement.id,
        partyType,
        partyId,
      });
    }

    // R-8-7: Invalidate settlement caches for this party
    invalidateSettlementCache(partyType, partyId).catch((err) => {
      logger.error('[R-8-7] Failed to invalidate settlement cache:', err);
    });

    return settlement;
  }
=======
>>>>>>> 9f20f2db

  /**
   * Get settlements for a party with filters
   */
  async getSettlements(
    partyType: SettlementPartyType,
    partyId: string,
    filters: SettlementFilters = {}
  ): Promise<{ settlements: Settlement[]; total: number; totalPages: number }> {
    const page = filters.page || 1;
    const limit = filters.limit || 20;
    const skip = (page - 1) * limit;

    const queryBuilder = this.settlementRepo
      .createQueryBuilder('settlement')
      .where('settlement.partyType = :partyType', { partyType })
      .andWhere('settlement.partyId = :partyId', { partyId });

    if (filters.status) {
      queryBuilder.andWhere('settlement.status = :status', {
        status: filters.status,
      });
    }

    if (filters.periodStart) {
      queryBuilder.andWhere('settlement.periodStart >= :periodStart', {
        periodStart: filters.periodStart,
      });
    }

    if (filters.periodEnd) {
      queryBuilder.andWhere('settlement.periodEnd <= :periodEnd', {
        periodEnd: filters.periodEnd,
      });
    }

    queryBuilder.orderBy('settlement.createdAt', 'DESC').skip(skip).take(limit);

    const [settlements, total] = await queryBuilder.getManyAndCount();

    return {
      settlements,
      total,
      totalPages: Math.ceil(total / limit),
    };
  }

  /**
   * Get all settlements (admin only) with filters
   */
  async getAllSettlements(
    filters: SettlementFilters = {}
  ): Promise<{ settlements: Settlement[]; total: number; totalPages: number }> {
    const page = filters.page || 1;
    const limit = filters.limit || 20;
    const skip = (page - 1) * limit;

    const queryBuilder = this.settlementRepo
      .createQueryBuilder('settlement')
      .leftJoinAndSelect('settlement.party', 'party');

    if (filters.partyType) {
      queryBuilder.andWhere('settlement.partyType = :partyType', {
        partyType: filters.partyType,
      });
    }

    if (filters.status) {
      queryBuilder.andWhere('settlement.status = :status', {
        status: filters.status,
      });
    }

    if (filters.periodStart) {
      queryBuilder.andWhere('settlement.periodStart >= :periodStart', {
        periodStart: filters.periodStart,
      });
    }

    if (filters.periodEnd) {
      queryBuilder.andWhere('settlement.periodEnd <= :periodEnd', {
        periodEnd: filters.periodEnd,
      });
    }

    if (filters.search) {
      queryBuilder.andWhere(
        '(settlement.partyId ILIKE :search OR party.username ILIKE :search OR party.email ILIKE :search)',
        { search: `%${filters.search}%` }
      );
    }

    queryBuilder.orderBy('settlement.createdAt', 'DESC').skip(skip).take(limit);

    const [settlements, total] = await queryBuilder.getManyAndCount();

    return {
      settlements,
      total,
      totalPages: Math.ceil(total / limit),
    };
  }

  /**
   * Get settlement by ID with items
   */
  async getSettlementById(settlementId: string): Promise<Settlement | null> {
    return this.settlementRepo.findOne({
      where: { id: settlementId },
      relations: ['items', 'party'],
    });
  }

  /**
   * Mark settlement as paid
   */
  async markAsPaid(settlementId: string, paidAt?: Date): Promise<Settlement> {
    const settlement = await this.settlementRepo.findOne({
      where: { id: settlementId },
    });

    if (!settlement) {
      throw new Error(`Settlement ${settlementId} not found`);
    }

    // Prevent duplicate "paid" notifications
    const wasPending = settlement.status === SettlementStatus.PENDING;

    settlement.markAsPaid(paidAt);
    const saved = await this.settlementRepo.save(settlement);

    logger.info('[PD-5] Settlement marked as paid', {
      settlementId,
      paidAt: saved.paidAt,
    });

    // CI-2.2: Send notification when settlement is marked as paid
    if (wasPending && saved.partyId) {
      const periodLabel = `${saved.periodStart.toLocaleDateString('ko-KR')} ~ ${saved.periodEnd.toLocaleDateString('ko-KR')}`;
      await notificationService.createNotification({
        userId: saved.partyId,
        type: 'settlement.paid',
        title: '정산이 지급되었습니다',
        message: `${periodLabel} 정산 ${saved.payableAmount.toLocaleString()}원이 지급 처리되었습니다.`,
        metadata: {
          settlementId: saved.id,
          partyType: saved.partyType,
          payableAmount: saved.payableAmount,
          periodStart: saved.periodStart.toISOString(),
          periodEnd: saved.periodEnd.toISOString(),
        },
        channel: 'in_app',
      }).catch(err => logger.error(`Failed to send settlement.paid notification to ${saved.partyId}:`, err));
    }

    return saved;
  }

  /**
   * Cancel settlement
   */
  async cancelSettlement(settlementId: string): Promise<Settlement> {
    const settlement = await this.settlementRepo.findOne({
      where: { id: settlementId },
    });

    if (!settlement) {
      throw new Error(`Settlement ${settlementId} not found`);
    }

    settlement.cancel();
    const saved = await this.settlementRepo.save(settlement);

    logger.info('[PD-5] Settlement cancelled', {
      settlementId,
    });

    return saved;
  }

  /**
   * Update settlement status to processing
   */
  async markAsProcessing(settlementId: string): Promise<Settlement> {
    const settlement = await this.settlementRepo.findOne({
      where: { id: settlementId },
    });

    if (!settlement) {
      throw new Error(`Settlement ${settlementId} not found`);
    }

    if (!settlement.canModify()) {
      throw new Error(`Settlement ${settlementId} cannot be modified`);
    }

    settlement.status = SettlementStatus.PROCESSING;
    const saved = await this.settlementRepo.save(settlement);

    logger.info('[PD-5] Settlement marked as processing', {
      settlementId,
    });

    return saved;
  }

<<<<<<< HEAD
  /**
   * Batch create settlements for all parties in a period
   * Used by admin to run monthly settlements
   *
   * R-8-6: Load orders with itemsRelation
   */
  async batchCreateSettlements(
    periodStart: Date,
    periodEnd: Date
  ): Promise<{
    created: Settlement[];
    errors: { partyId: string; error: string }[];
  }> {
    const created: Settlement[] = [];
    const errors: { partyId: string; error: string }[] = [];

    // R-8-6: Get all orders in period (with itemsRelation loaded)
    const orders = await this.orderRepo.find({
      where: {
        status: In([OrderStatus.DELIVERED]),
        createdAt: Between(periodStart, periodEnd),
      },
      relations: ['itemsRelation'],
    });

    // Collect unique party IDs
    const sellerIds = new Set<string>();
    const supplierIds = new Set<string>();

    for (const order of orders) {
      // R-8-6: Use itemsRelation instead of items
      const orderItems = order.itemsRelation || [];
      for (const item of orderItems) {
        if (item.sellerId) {
          sellerIds.add(item.sellerId);
        }
        if (item.supplierId) {
          supplierIds.add(item.supplierId);
        }
      }
    }

    logger.info('[PD-5] Batch settlement creation started', {
      periodStart,
      periodEnd,
      sellerCount: sellerIds.size,
      supplierCount: supplierIds.size,
      orderCount: orders.length,
    });

    // Create settlements for each seller
    for (const sellerId of sellerIds) {
      try {
        const settlement = await this.createSettlement({
          partyType: 'seller',
          partyId: sellerId,
          periodStart,
          periodEnd,
        });
        created.push(settlement);
      } catch (error: any) {
        errors.push({
          partyId: sellerId,
          error: error.message,
        });
      }
    }

    // Create settlements for each supplier
    for (const supplierId of supplierIds) {
      try {
        const settlement = await this.createSettlement({
          partyType: 'supplier',
          partyId: supplierId,
          periodStart,
          periodEnd,
        });
        created.push(settlement);
      } catch (error: any) {
        errors.push({
          partyId: supplierId,
          error: error.message,
        });
      }
    }

    // Create platform settlement
    try {
      const platformSettlement = await this.createSettlement({
        partyType: 'platform',
        partyId: 'platform', // Special ID for platform
        periodStart,
        periodEnd,
      });
      created.push(platformSettlement);
    } catch (error: any) {
      errors.push({
        partyId: 'platform',
        error: error.message,
      });
    }

    logger.info('[PD-5] Batch settlement creation completed', {
      createdCount: created.length,
      errorCount: errors.length,
    });

    // R-8-7: Invalidate settlement caches for all affected parties
    const invalidationPromises: Promise<void>[] = [];
    for (const sellerId of sellerIds) {
      invalidationPromises.push(
        invalidateSettlementCache('seller', sellerId).catch((err) => {
          logger.error(`[R-8-7] Failed to invalidate seller cache ${sellerId}:`, err);
        })
      );
    }
    for (const supplierId of supplierIds) {
      invalidationPromises.push(
        invalidateSettlementCache('supplier', supplierId).catch((err) => {
          logger.error(`[R-8-7] Failed to invalidate supplier cache ${supplierId}:`, err);
        })
      );
    }
    // Invalidate platform cache
    invalidationPromises.push(
      invalidateSettlementCache('platform', 'platform').catch((err) => {
        logger.error('[R-8-7] Failed to invalidate platform cache:', err);
      })
    );

    await Promise.all(invalidationPromises);
    logger.debug('[R-8-7] Batch settlement cache invalidation completed');

    return { created, errors };
  }
=======
>>>>>>> 9f20f2db

  /**
   * Update settlement status (Admin only)
   * Phase SETTLE-ADMIN
   */
  async updateSettlementStatus(
    settlementId: string,
    status: SettlementStatus,
    notes?: string
  ): Promise<Settlement> {
    const settlement = await this.settlementRepo.findOne({
      where: { id: settlementId },
    });

    if (!settlement) {
      throw new Error(`Settlement ${settlementId} not found`);
    }

    settlement.status = status;
    if (notes !== undefined) {
      settlement.notes = notes;
    }

    const saved = await this.settlementRepo.save(settlement);

    logger.info('[SETTLE-ADMIN] Settlement status updated', {
      settlementId,
      status,
      hasNotes: !!notes,
    });

    return saved;
  }

  /**
   * Update settlement memo (Admin only)
   * Phase SETTLE-ADMIN
   */
  async updateSettlementMemo(
    settlementId: string,
    memo: string
  ): Promise<Settlement> {
    const settlement = await this.settlementRepo.findOne({
      where: { id: settlementId },
    });

    if (!settlement) {
      throw new Error(`Settlement ${settlementId} not found`);
    }

    settlement.memo = memo;
    const saved = await this.settlementRepo.save(settlement);

    logger.info('[SETTLE-ADMIN] Settlement memo updated', {
      settlementId,
      memoLength: memo.length,
    });

    return saved;
  }
}<|MERGE_RESOLUTION|>--- conflicted
+++ resolved
@@ -32,171 +32,6 @@
   constructor() {
     this.settlementRepo = AppDataSource.getRepository(Settlement);
   }
-
-<<<<<<< HEAD
-  /**
-   * Create a settlement record from preview calculation
-   * Also creates SettlementItem records for traceability
-   */
-  async createSettlement(
-    request: CreateSettlementRequest
-  ): Promise<Settlement> {
-    const { partyType, partyId, periodStart, periodEnd, notes } = request;
-
-    // Check if settlement already exists for this period and party
-    const existing = await this.settlementRepo.findOne({
-      where: {
-        partyType,
-        partyId,
-        periodStart,
-        periodEnd,
-      },
-    });
-
-    if (existing) {
-      throw new Error(
-        `Settlement already exists for ${partyType} ${partyId} in period ${periodStart.toISOString()} - ${periodEnd.toISOString()}`
-      );
-    }
-
-    // Calculate preview
-    const preview = await this.calculateSettlementPreview(
-      partyType,
-      partyId,
-      periodStart,
-      periodEnd
-    );
-
-    // Create settlement record
-    const settlement = this.settlementRepo.create({
-      partyType,
-      partyId,
-      periodStart,
-      periodEnd,
-      totalSaleAmount: preview.totalSaleAmount.toString(),
-      totalBaseAmount: preview.totalBaseAmount.toString(),
-      totalCommissionAmount: preview.totalCommissionAmount.toString(),
-      totalMarginAmount: preview.totalMarginAmount.toString(),
-      payableAmount: preview.payableAmount.toString(),
-      status: SettlementStatus.PENDING,
-      notes,
-    });
-
-    await this.settlementRepo.save(settlement);
-
-    // R-8-6: Create SettlementItem records (load orders with itemsRelation)
-    const orders = await this.orderRepo.find({
-      where: {
-        status: In([OrderStatus.DELIVERED]),
-        createdAt: Between(periodStart, periodEnd),
-      },
-      relations: ['itemsRelation'],
-    });
-
-    const settlementItems: SettlementItem[] = [];
-
-    for (const order of orders) {
-      // R-8-6: Use itemsRelation instead of items
-      const orderItems = order.itemsRelation || [];
-      for (const item of orderItems) {
-        // Check if item belongs to this party
-        let isRelevant = false;
-
-        if (partyType === 'seller' && item.sellerId === partyId) {
-          isRelevant = true;
-        } else if (partyType === 'supplier' && item.supplierId === partyId) {
-          isRelevant = true;
-        } else if (partyType === 'platform') {
-          isRelevant = true;
-        }
-
-        if (isRelevant) {
-          const quantity = item.quantity || 1;
-          const salePrice = item.salePriceSnapshot || item.unitPrice || 0;
-          const basePrice = item.basePriceSnapshot || 0;
-          const commissionAmount = item.commissionAmount || 0;
-          const marginAmount = item.marginAmountSnapshot || 0;
-
-          // Phase SETTLE-1: Extract PD-2 commission policy fields from OrderItem
-          const commissionType = item.commissionType || null;
-          const commissionRate = item.commissionRate || null;
-
-          const settlementItem = this.settlementItemRepo.create({
-            settlementId: settlement.id,
-            orderId: order.id,
-            orderItemId: item.id,
-            productName: item.productName,
-            quantity,
-            salePriceSnapshot: salePrice.toString(),
-            basePriceSnapshot: basePrice.toString(),
-            commissionAmountSnapshot: commissionAmount.toString(),
-            marginAmountSnapshot: marginAmount.toString(),
-            totalSaleAmount: (salePrice * quantity).toString(),
-            totalBaseAmount: (basePrice * quantity).toString(),
-            sellerId: item.sellerId,
-            supplierId: item.supplierId,
-            // Phase SETTLE-1: Store commission policy for audit trail
-            commissionType: commissionType,
-            commissionRate: commissionRate ? commissionRate.toString() : null,
-          });
-
-          settlementItems.push(settlementItem);
-        }
-      }
-    }
-
-    if (settlementItems.length > 0) {
-      await this.settlementItemRepo.save(settlementItems);
-    }
-
-    logger.info('[PD-5] Settlement created', {
-      settlementId: settlement.id,
-      partyType,
-      partyId,
-      payableAmount: settlement.payableAmount,
-      itemCount: settlementItems.length,
-    });
-
-    // Phase PD-7: Send settlement.new_pending notification
-    if (partyType !== 'platform') {
-      const partyTypeLabel = partyType === 'seller' ? '판매자' : '공급자';
-      const formattedPeriod = `${periodStart.toLocaleDateString('ko-KR')} ~ ${periodEnd.toLocaleDateString('ko-KR')}`;
-
-      notificationService.createNotification({
-        userId: partyId,
-        type: 'settlement.new_pending',
-        title: '새로운 정산 내역이 생성되었습니다',
-        message: `${partyTypeLabel} 정산 (${formattedPeriod}) - ${parseFloat(settlement.payableAmount).toLocaleString()}원`,
-        metadata: {
-          settlementId: settlement.id,
-          partyType,
-          periodStart: periodStart.toISOString(),
-          periodEnd: periodEnd.toISOString(),
-          payableAmount: settlement.payableAmount,
-          orderCount: preview.orderCount,
-          itemCount: settlementItems.length,
-        },
-        channel: 'in_app',
-      }).catch((err) => {
-        logger.error('[PD-7] Failed to send settlement notification:', err);
-      });
-
-      logger.info('[PD-7] Settlement notification sent', {
-        settlementId: settlement.id,
-        partyType,
-        partyId,
-      });
-    }
-
-    // R-8-7: Invalidate settlement caches for this party
-    invalidateSettlementCache(partyType, partyId).catch((err) => {
-      logger.error('[R-8-7] Failed to invalidate settlement cache:', err);
-    });
-
-    return settlement;
-  }
-=======
->>>>>>> 9f20f2db
 
   /**
    * Get settlements for a party with filters
@@ -403,145 +238,6 @@
     return saved;
   }
 
-<<<<<<< HEAD
-  /**
-   * Batch create settlements for all parties in a period
-   * Used by admin to run monthly settlements
-   *
-   * R-8-6: Load orders with itemsRelation
-   */
-  async batchCreateSettlements(
-    periodStart: Date,
-    periodEnd: Date
-  ): Promise<{
-    created: Settlement[];
-    errors: { partyId: string; error: string }[];
-  }> {
-    const created: Settlement[] = [];
-    const errors: { partyId: string; error: string }[] = [];
-
-    // R-8-6: Get all orders in period (with itemsRelation loaded)
-    const orders = await this.orderRepo.find({
-      where: {
-        status: In([OrderStatus.DELIVERED]),
-        createdAt: Between(periodStart, periodEnd),
-      },
-      relations: ['itemsRelation'],
-    });
-
-    // Collect unique party IDs
-    const sellerIds = new Set<string>();
-    const supplierIds = new Set<string>();
-
-    for (const order of orders) {
-      // R-8-6: Use itemsRelation instead of items
-      const orderItems = order.itemsRelation || [];
-      for (const item of orderItems) {
-        if (item.sellerId) {
-          sellerIds.add(item.sellerId);
-        }
-        if (item.supplierId) {
-          supplierIds.add(item.supplierId);
-        }
-      }
-    }
-
-    logger.info('[PD-5] Batch settlement creation started', {
-      periodStart,
-      periodEnd,
-      sellerCount: sellerIds.size,
-      supplierCount: supplierIds.size,
-      orderCount: orders.length,
-    });
-
-    // Create settlements for each seller
-    for (const sellerId of sellerIds) {
-      try {
-        const settlement = await this.createSettlement({
-          partyType: 'seller',
-          partyId: sellerId,
-          periodStart,
-          periodEnd,
-        });
-        created.push(settlement);
-      } catch (error: any) {
-        errors.push({
-          partyId: sellerId,
-          error: error.message,
-        });
-      }
-    }
-
-    // Create settlements for each supplier
-    for (const supplierId of supplierIds) {
-      try {
-        const settlement = await this.createSettlement({
-          partyType: 'supplier',
-          partyId: supplierId,
-          periodStart,
-          periodEnd,
-        });
-        created.push(settlement);
-      } catch (error: any) {
-        errors.push({
-          partyId: supplierId,
-          error: error.message,
-        });
-      }
-    }
-
-    // Create platform settlement
-    try {
-      const platformSettlement = await this.createSettlement({
-        partyType: 'platform',
-        partyId: 'platform', // Special ID for platform
-        periodStart,
-        periodEnd,
-      });
-      created.push(platformSettlement);
-    } catch (error: any) {
-      errors.push({
-        partyId: 'platform',
-        error: error.message,
-      });
-    }
-
-    logger.info('[PD-5] Batch settlement creation completed', {
-      createdCount: created.length,
-      errorCount: errors.length,
-    });
-
-    // R-8-7: Invalidate settlement caches for all affected parties
-    const invalidationPromises: Promise<void>[] = [];
-    for (const sellerId of sellerIds) {
-      invalidationPromises.push(
-        invalidateSettlementCache('seller', sellerId).catch((err) => {
-          logger.error(`[R-8-7] Failed to invalidate seller cache ${sellerId}:`, err);
-        })
-      );
-    }
-    for (const supplierId of supplierIds) {
-      invalidationPromises.push(
-        invalidateSettlementCache('supplier', supplierId).catch((err) => {
-          logger.error(`[R-8-7] Failed to invalidate supplier cache ${supplierId}:`, err);
-        })
-      );
-    }
-    // Invalidate platform cache
-    invalidationPromises.push(
-      invalidateSettlementCache('platform', 'platform').catch((err) => {
-        logger.error('[R-8-7] Failed to invalidate platform cache:', err);
-      })
-    );
-
-    await Promise.all(invalidationPromises);
-    logger.debug('[R-8-7] Batch settlement cache invalidation completed');
-
-    return { created, errors };
-  }
-=======
->>>>>>> 9f20f2db
-
   /**
    * Update settlement status (Admin only)
    * Phase SETTLE-ADMIN
