/**
 * Order Split Service
 * Automatically splits orders by supplier and forwards to respective suppliers
 */

import { AppDataSource } from '../database/connection';
import { Order } from '../entities/Order';
import { OrderItem } from '../entities/OrderItem';
import { Product } from '../entities/Product';
import { VendorOrderItem } from '../entities/VendorOrderItem';
import { User } from '../entities/User';
import { SupplierManager, SupplierOrder } from '@o4o/supplier-connector';

interface SplitOrder {
  supplierId: string;
  vendorId: string;
  items: OrderItem[];
  totalAmount: number;
  totalCost: number;
  commission: number;
}

export class OrderSplitService {
  private orderRepository = AppDataSource.getRepository(Order);
  private orderItemRepository = AppDataSource.getRepository(OrderItem);
  private productRepository = AppDataSource.getRepository(Product);
  private vendorOrderItemRepository = AppDataSource.getRepository(VendorOrderItem);
  private userRepository = AppDataSource.getRepository(User);
  private supplierManager: SupplierManager;

  constructor() {
    this.supplierManager = new SupplierManager();
    this.initializeSuppliers();
  }

  /**
   * Initialize supplier connectors
   */
  private async initializeSuppliers() {
    // Load supplier configurations from database or config
    // For now, we'll use sample configurations
    
    // Add domestic API supplier
    this.supplierManager.addSupplier('domestic-api', {
      type: 'api',
<<<<<<< HEAD
      apiKey: process.env.DOMESTIC_SUPPLIER_API_KEY,
      endpoint: process.env.DOMESTIC_SUPPLIER_ENDPOINT
    } as any);
=======
      credentials: {
        apiKey: process.env.DOMESTIC_SUPPLIER_API_KEY,
        endpoint: process.env.DOMESTIC_SUPPLIER_ENDPOINT
      },
      options: {
        rateLimit: 10,
        timeout: 30000,
        retryAttempts: 3
      }
    });
>>>>>>> 27f41c6f

    // Add CSV catalog supplier
    this.supplierManager.addSupplier('csv-catalog', {
      type: 'csv',
<<<<<<< HEAD
      webhookUrl: './catalogs/supplier-products.csv'
    } as any);
=======
      options: {
        webhookUrl: './catalogs/supplier-products.csv',
        rateLimit: 10,
        timeout: 30000,
        retryAttempts: 3
      }
    });
>>>>>>> 27f41c6f
  }

  /**
   * Split order by supplier
   */
  async splitOrderBySupplier(orderId: string): Promise<SplitOrder[]> {
    const order = await this.orderRepository.findOne({
      where: { id: orderId },
      relations: ['items', 'items.product', 'customer']
    });

    if (!order) {
      throw new Error(`Order ${orderId} not found`);
    }

    // Group items by supplier/vendor
    const supplierGroups = await this.groupItemsBySupplier(order.items);
    
    // Create split orders
    const splitOrders: SplitOrder[] = [];
    
    for (const [key, items] of supplierGroups.entries()) {
      const [supplierId, vendorId] = key.split(':');
      
      const totalAmount = items.reduce((sum, item) => 
        sum + (item.price * item.quantity), 0
      );
      
      const totalCost = items.reduce((sum, item) => 
        sum + (item.product.cost * item.quantity), 0
      );
      
      const commission = this.calculateCommission(totalAmount, totalCost);
      
      splitOrders.push({
        supplierId,
        vendorId,
        items,
        totalAmount,
        totalCost,
        commission
      });
    }

    // Forward orders to suppliers
    await this.forwardToSuppliers(order, splitOrders);
    
    // Create vendor order items for tracking
    await this.createVendorOrderItems(order, splitOrders);
    
    return splitOrders;
  }

  /**
   * Group order items by supplier and vendor
   */
  private async groupItemsBySupplier(
    items: OrderItem[]
  ): Promise<Map<string, OrderItem[]>> {
    const groups = new Map<string, OrderItem[]>();
    
    for (const item of items) {
      const product = item.product;
      
      // Determine supplier based on product metadata
      let supplierId = product.supplierId || 'default';
      const vendorId = product.vendorId || product.userId;
      
      // If product doesn't have supplier info, find best supplier
      if (!product.supplierId) {
        const bestSupplier = await this.supplierManager.findBestSupplier(product.sku);
        
        if (bestSupplier) {
          supplierId = bestSupplier as any;
        }
      }
      
      const key = `${supplierId}:${vendorId}`;
      
      if (!groups.has(key)) {
        groups.set(key, []);
      }
      
      groups.get(key)!.push(item);
    }
    
    return groups;
  }

  /**
   * Forward split orders to respective suppliers
   */
  private async forwardToSuppliers(
    order: Order,
    splitOrders: SplitOrder[]
  ): Promise<void> {
    const forwardPromises = splitOrders.map(async (splitOrder) => {
      const supplier = this.supplierManager.getSupplier(splitOrder.supplierId);
      
      if (!supplier) {
        console.error(`Supplier ${splitOrder.supplierId} not found`);
        return;
      }

      // Prepare supplier order
      const supplierOrder: SupplierOrder = {
        orderId: `${order.id}-${splitOrder.supplierId}`,
        items: splitOrder.items.map(item => ({
          sku: item.product.sku,
          quantity: item.quantity,
          price: item.price,
          cost: item.product.cost || 0
        })),
        customer: {
          name: order.user?.name || order.customerName || '',
          email: order.user?.email || order.customerEmail || '',
          phone: order.customerPhone || order.shippingAddress?.phone || ''
        },
        shipping: {
          name: order.shippingAddress?.name || order.customerName || '',
          address1: order.shippingAddress?.address || '',
          address2: order.shippingAddress?.addressDetail,
          city: order.shippingAddress?.city || '',
          state: order.shippingAddress?.state || '',
          postalCode: order.shippingAddress?.zipCode || '',
          country: order.shippingAddress?.country || 'KR',
          phone: order.shippingAddress?.phone || order.customerPhone
        },
        totalAmount: splitOrder.totalAmount,
        currency: order.currency || 'KRW',
        status: 'pending',
        notes: `Order from O4O Platform - ${order.id}`
      };

      try {
        // Create order with supplier
        const response = await supplier.createOrder(supplierOrder) as any;
        
        if (response && (response as any).success && (response as any).data) {
          // Update order item with supplier order ID
          for (const item of splitOrder.items) {
            item.supplierOrderId = (response as any).data.supplierOrderId;
            await this.orderItemRepository.save(item);
          }
          
          console.log(`Order forwarded to supplier ${splitOrder.supplierId}: ${(response as any).data.supplierOrderId}`);
        } else {
          console.error(`Failed to forward order to supplier ${splitOrder.supplierId}`);
        }
      } catch (error) {
        console.error(`Error forwarding order to supplier ${splitOrder.supplierId}:`, error);
      }
    });
    
    await Promise.all(forwardPromises);
  }

  /**
   * Create vendor order items for commission tracking
   */
  private async createVendorOrderItems(
    order: Order,
    splitOrders: SplitOrder[]
  ): Promise<void> {
    for (const splitOrder of splitOrders) {
      const vendor = await this.userRepository.findOne({
        where: { id: splitOrder.vendorId }
      });
      
      if (!vendor) continue;
      
      for (const item of splitOrder.items) {
        const vendorOrderItem = this.vendorOrderItemRepository.create({
          orderId: order.id,
          vendorId: splitOrder.vendorId,
          productId: item.productId,
          quantity: item.quantity,
          price: item.price,
          cost: item.product.cost,
          vendorProfit: item.price - item.product.cost,
          platformCommission: this.calculatePlatformCommission(item.price),
          affiliateCommission: this.calculateAffiliateCommission(item.price),
          status: 'pending'
        });
        
        await this.vendorOrderItemRepository.save(vendorOrderItem);
      }
    }
  }

  /**
   * Calculate commission for split order
   */
  private calculateCommission(totalAmount: number, totalCost: number): number {
    const profit = totalAmount - totalCost;
    const platformRate = 0.03; // 3% platform fee
    const affiliateRate = 0.05; // 5% affiliate commission
    
    return profit * (platformRate + affiliateRate);
  }

  /**
   * Calculate platform commission
   */
  private calculatePlatformCommission(amount: number): number {
    return amount * 0.03; // 3% platform fee
  }

  /**
   * Calculate affiliate commission
   */
  private calculateAffiliateCommission(amount: number): number {
    return amount * 0.05; // 5% affiliate commission
  }

  /**
   * Update order status from supplier
   */
  async updateOrderStatusFromSupplier(
    supplierOrderId: string,
    status: string
  ): Promise<void> {
    const orderItem = await this.orderItemRepository.findOne({
      where: { supplierOrderId },
      relations: ['order']
    });
    
    if (!orderItem) {
      console.error(`Order item with supplier order ID ${supplierOrderId} not found`);
      return;
    }
    
    // Update order item status
    orderItem.status = status;
    await this.orderItemRepository.save(orderItem);
    
    // Check if all items in the order have the same status
    const order = orderItem.order;
    const allItems = await this.orderItemRepository.find({
      where: { orderId: order.id }
    });
    
    const allSameStatus = allItems.every(item => item.status === status);
    
    if (allSameStatus) {
      // Update main order status
      order.status = status as any;
      await this.orderRepository.save(order);
    }
  }

  /**
   * Track shipment from supplier
   */
  async trackShipmentFromSupplier(
    supplierOrderId: string
  ): Promise<any> {
    const orderItem = await this.orderItemRepository.findOne({
      where: { supplierOrderId }
    });
    
    if (!orderItem || !orderItem.trackingNumber) {
      return null;
    }
    
    // Find the supplier for this order
    const [supplierId] = supplierOrderId.split('-');
    const supplier = this.supplierManager.getSupplier(supplierId);
    
    if (!supplier) {
      return null;
    }
    
    return await supplier.getOrderStatus(supplierOrderId);
  }
}<|MERGE_RESOLUTION|>--- conflicted
+++ resolved
@@ -43,11 +43,6 @@
     // Add domestic API supplier
     this.supplierManager.addSupplier('domestic-api', {
       type: 'api',
-<<<<<<< HEAD
-      apiKey: process.env.DOMESTIC_SUPPLIER_API_KEY,
-      endpoint: process.env.DOMESTIC_SUPPLIER_ENDPOINT
-    } as any);
-=======
       credentials: {
         apiKey: process.env.DOMESTIC_SUPPLIER_API_KEY,
         endpoint: process.env.DOMESTIC_SUPPLIER_ENDPOINT
@@ -57,24 +52,18 @@
         timeout: 30000,
         retryAttempts: 3
       }
-    });
->>>>>>> 27f41c6f
+    } as any);
 
     // Add CSV catalog supplier
     this.supplierManager.addSupplier('csv-catalog', {
       type: 'csv',
-<<<<<<< HEAD
-      webhookUrl: './catalogs/supplier-products.csv'
-    } as any);
-=======
       options: {
         webhookUrl: './catalogs/supplier-products.csv',
         rateLimit: 10,
         timeout: 30000,
         retryAttempts: 3
       }
-    });
->>>>>>> 27f41c6f
+    } as any);
   }
 
   /**
