--- conflicted
+++ resolved
@@ -364,21 +364,6 @@
 }
 
 // Express Request Extensions
-<<<<<<< HEAD
-declare global {
-  // eslint-disable-next-line @typescript-eslint/no-namespace
-  namespace Express {
-    interface Request {
-      user?: {
-        id: string;
-        email: string;
-        role: UserRole;
-        status: UserStatus;
-      };
-    }
-  }
-}
-=======
 // Note: This is already declared in auth.ts, so commenting out to avoid conflicts
 // declare global {
 //   namespace Express {
@@ -392,7 +377,6 @@
 //     }
 //   }
 // }
->>>>>>> 71b1199b
 
 // API Parameter Types
 export interface UserActivityLogParams {
