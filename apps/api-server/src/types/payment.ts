/**
 * Payment-related type definitions
 */

import { PaymentMethod } from '../entities/Order';

// Gateway response types
export interface GatewayResponse {
  paymentId: string;
  redirectUrl?: string;
  method?: 'redirect' | 'direct';
  error?: string;
}

export interface RefundGatewayResponse {
  success: boolean;
  refundTransactionId?: string;
  error?: string;
}

// Webhook data types
export interface PaymentWebhookData {
  paymentId?: string;
  transactionId?: string;
  status?: string;
  failureReason?: string;
  paymentDetails?: PaymentDetailsData;
  [key: string]: unknown;
}

export interface PaymentDetailsData {
  cardNumber?: string;
  cardType?: string;
  bankCode?: string;
  bankName?: string;
  accountNumber?: string;
  virtualAccountNumber?: string;
  virtualAccountBank?: string;
  virtualAccountExpiry?: string;
  [key: string]: string | undefined;
}

// Payment metadata types
export interface PaymentMetadata {
  ipAddress?: string;
  userAgent?: string;
  source?: string;
  adminNotes?: string;
<<<<<<< HEAD
  orderName?: string;
  customerName?: string;
  customerEmail?: string;
=======
>>>>>>> 27f41c6f
  tossData?: any;
  lastCancel?: any;
  lastWebhook?: any;
  canceledAt?: string;
<<<<<<< HEAD
  [key: string]: any;
=======
  [key: string]: any; // Allow additional properties for flexibility
>>>>>>> 27f41c6f
}

// Sanitized payment response types
export interface SanitizedPayment {
  id: string;
  orderId: string;
  userId: string;
  type: string;
  provider: string;
  method: string;
  status: string;
  amount: number;
  currency: string;
  transactionId: string;
  gatewayTransactionId?: string;
  gatewayPaymentId?: string;
  paymentDetails?: {
    cardNumber?: string | null;
    cardType?: string;
    bankName?: string;
    accountNumber?: string | null;
  };
  failureReason?: string;
  cancelReason?: string;
  cancelledBy?: string;
  cancelledAt?: Date;
  originalPaymentId?: string;
  refundReason?: string;
  refundRequestedBy?: string;
  refundRequestedAt?: Date;
  refundProcessedAt?: Date;
  metadata?: PaymentMetadata;
  createdAt: Date;
  updatedAt: Date;
  // Explicitly removing sensitive fields
  gatewayResponse?: undefined;
  webhookData?: undefined;
}

// Request types
export interface CreatePaymentRequest {
  orderId: string;
  paymentMethod: string;
  provider?: string;
}

export interface ProcessPaymentCompletionRequest {
  transactionId: string;
  gatewayTransactionId: string;
  status: 'success' | 'failed';
  gatewayData?: PaymentWebhookData;
}

export interface ProcessRefundRequest {
  paymentId: string;
  amount?: number;
  reason: string;
}

// Query types
export interface PaymentHistoryQuery {
  page?: number;
  limit?: number;
  type?: string;
  status?: string;
}

// Payment method info
export interface PaymentMethodInfo {
  provider: string;
  methods: string[];
  name: string;
  description: string;
}<|MERGE_RESOLUTION|>--- conflicted
+++ resolved
@@ -46,21 +46,14 @@
   userAgent?: string;
   source?: string;
   adminNotes?: string;
-<<<<<<< HEAD
   orderName?: string;
   customerName?: string;
   customerEmail?: string;
-=======
->>>>>>> 27f41c6f
   tossData?: any;
   lastCancel?: any;
   lastWebhook?: any;
   canceledAt?: string;
-<<<<<<< HEAD
-  [key: string]: any;
-=======
   [key: string]: any; // Allow additional properties for flexibility
->>>>>>> 27f41c6f
 }
 
 // Sanitized payment response types
