import { Request, Response } from 'express';
import { AppDataSource } from '../../database/connection';
import { User, UserRole } from '../../entities/User';
import { UserActivityLog, ActivityType } from '../../entities/UserActivityLog';
import { validate } from 'class-validator';

// Define available permissions
export const PERMISSIONS = {
  // User management
  'users.view': 'View users',
  'users.create': 'Create users',
  'users.edit': 'Edit users', 
  'users.delete': 'Delete users',
  'users.suspend': 'Suspend/unsuspend users',
  'users.approve': 'Approve users',
  
  // Content management
  'content.view': 'View content',
  'content.create': 'Create content',
  'content.edit': 'Edit content',
  'content.delete': 'Delete content',
  'content.publish': 'Publish content',
  'content.moderate': 'Moderate content',
  
  // System administration
  'admin.settings': 'Manage system settings',
  'admin.analytics': 'View analytics',
  'admin.logs': 'View system logs',
  'admin.backup': 'Manage backups',
  
  // ACF and CPT
  'acf.manage': 'Manage custom fields',
  'cpt.manage': 'Manage custom post types',
  'shortcodes.manage': 'Manage shortcodes',
  
  // API access
  'api.access': 'Access API',
  'api.admin': 'Admin API access'
} as const;

// Define role permissions mapping
export const ROLE_PERMISSIONS: Record<UserRole, string[]> = {
  [UserRole.SUPER_ADMIN]: Object.keys(PERMISSIONS),
  [UserRole.ADMIN]: Object.keys(PERMISSIONS),
  [UserRole.MODERATOR]: [
    'users.view', 'users.suspend', 'users.approve',
    'content.view', 'content.edit', 'content.moderate', 'content.publish',
    'admin.analytics', 'admin.logs',
    'api.access'
  ],
  [UserRole.MANAGER]: [
    'users.view',
    'content.view', 'content.create', 'content.edit', 'content.publish',
    'acf.manage', 'cpt.manage', 'shortcodes.manage',
    'api.access'
  ],
  [UserRole.VENDOR]: [
    'content.view', 'content.create', 'content.edit',
    'api.access'
  ],
  [UserRole.VENDOR_MANAGER]: [
    'users.view', 'users.create', 'users.edit',
    'content.view', 'content.create', 'content.edit', 'content.publish',
    'admin.analytics',
    'api.access'
  ],
  [UserRole.SELLER]: [
    'content.view', 'content.create',
    'api.access'
  ],
  [UserRole.CUSTOMER]: [
    'content.view',
    'api.access'
  ],
  [UserRole.BUSINESS]: [
    'content.view', 'content.create',
    'api.access'
  ],
  [UserRole.PARTNER]: [
    'content.view', 'content.create',
    'api.access'
  ],
  [UserRole.BETA_USER]: [
    'content.view', 'content.create',
    'api.access'
  ],
  [UserRole.SUPPLIER]: [
    'content.view', 'content.create',
    'api.access'
  ],
  [UserRole.AFFILIATE]: [
    'content.view',
    'api.access'
  ]
};

export class UserRoleController {
  private static userRepository = AppDataSource.getRepository(User);
  private static activityRepository = AppDataSource.getRepository(UserActivityLog);

  static async getRoles(req: Request, res: Response): Promise<void> {
    try {
      const roles = Object.values(UserRole).map(role => ({
        value: role,
        label: role.charAt(0).toUpperCase() + role.slice(1).replace(/_/g, ' '),
        permissions: ROLE_PERMISSIONS[role],
        permissionCount: ROLE_PERMISSIONS[role].length
      }));

      res.status(200).json({
        success: true,
        data: roles
      });
    } catch (error) {
      res.status(500).json({
        success: false,
        message: 'Internal server error',
        error: error instanceof Error ? error.message : 'Unknown error'
      });
    }
  }

  static async getUserRole(req: Request, res: Response): Promise<void> {
    try {
      const { id: userId } = req.params;

      const user = await UserRoleController.userRepository.findOne({
        where: { id: userId },
        select: ['id', 'email', 'firstName', 'lastName', 'role', 'status']
      });

      if (!user) {
        res.status(404).json({
          success: false,
          message: 'User not found'
        });
        return;
      }

      const userRole = {
        userId: user.id,
        email: user.email,
        firstName: user.firstName,
        lastName: user.lastName,
        role: user.role,
        status: user.status,
        permissions: ROLE_PERMISSIONS[user.role],
        roleLabel: user.role.charAt(0).toUpperCase() + user.role.slice(1).replace('_', ' ')
      };

      res.status(200).json({
        success: true,
        data: userRole
      });
    } catch (error) {
      // Error log removed
      res.status(500).json({
        success: false,
        message: 'Internal server error'
      });
    }
  }

  static async updateUserRole(req: Request, res: Response): Promise<void> {
    try {
      const { id: userId } = req.params;
      const { role, reason } = req.body;
      const currentUser = (req as any).user;

      if (!Object.values(UserRole).includes(role)) {
        res.status(400).json({
          success: false,
          message: 'Invalid role specified'
        });
        return;
      }

      const user = await UserRoleController.userRepository.findOne({
        where: { id: userId }
      });

      if (!user) {
        res.status(404).json({
          success: false,
          message: 'User not found'
        });
        return;
      }

      // Prevent users from elevating themselves to admin
      if (currentUser.id === userId && role === UserRole.ADMIN && user.role !== UserRole.ADMIN) {
        res.status(403).json({
          success: false,
          message: 'Cannot elevate your own role to admin'
        });
        return;
      }

      // Prevent demoting the last admin
      if (user.role === UserRole.ADMIN && role !== UserRole.ADMIN) {
        const adminCount = await UserRoleController.userRepository.count({
          where: { role: UserRole.ADMIN }
        });

        if (adminCount <= 1) {
          res.status(403).json({
            success: false,
            message: 'Cannot demote the last admin user'
          });
          return;
        }
      }

      const oldRole = user.role;
      user.role = role;

      const errors = await validate(user);
      if (errors.length > 0) {
        res.status(400).json({
          success: false,
          message: 'Validation failed',
          errors: errors.map(err => ({
            property: err.property,
            constraints: err.constraints
          }))
        });
        return;
      }

      await UserRoleController.userRepository.save(user);

      // Log the role change activity
      const activityData = UserActivityLog.createRoleChangeActivity(
        userId,
        oldRole,
        role,
        currentUser.id,
        reason
      );

      const activity = UserRoleController.activityRepository.create(activityData);
      await UserRoleController.activityRepository.save(activity);

      res.status(200).json({
        success: true,
        data: {
          userId: user.id,
          email: user.email,
          firstName: user.firstName,
          lastName: user.lastName,
          oldRole,
          newRole: role,
          permissions: ROLE_PERMISSIONS[role],
          updatedAt: new Date()
        },
        message: 'User role updated successfully'
      });
    } catch (error) {
      // Error log removed
      res.status(500).json({
        success: false,
        message: 'Internal server error'
      });
    }
  }

  static async getPermissions(req: Request, res: Response): Promise<void> {
    try {
      const { role } = req.query;

      let permissions = PERMISSIONS;
      let rolePermissions: string[] = [];

      if (role && Object.values(UserRole).includes(role as UserRole)) {
        rolePermissions = ROLE_PERMISSIONS[role as UserRole];
      }

      const permissionsData = Object.entries(permissions).map(([key, description]) => ({
        key,
        description,
        granted: rolePermissions.length > 0 ? rolePermissions.includes(key) : false
      }));

      // Group permissions by category
      const groupedPermissions = {
        users: permissionsData.filter(p => p.key.startsWith('users.')),
        content: permissionsData.filter(p => p.key.startsWith('content.')),
        admin: permissionsData.filter(p => p.key.startsWith('admin.')),
        acf: permissionsData.filter(p => p.key.startsWith('acf.')),
        cpt: permissionsData.filter(p => p.key.startsWith('cpt.')),
        shortcodes: permissionsData.filter(p => p.key.startsWith('shortcodes.')),
        api: permissionsData.filter(p => p.key.startsWith('api.'))
      };

      res.status(200).json({
        success: true,
        data: {
          all: permissionsData,
          grouped: groupedPermissions,
          rolePermissions: rolePermissions
        }
      });
    } catch (error) {
      // Error log removed
      res.status(500).json({
        success: false,
        message: 'Internal server error'
      });
    }
  }

  static async getUserPermissions(req: Request, res: Response): Promise<void> {
    try {
      const { id: userId } = req.params;

      const user = await UserRoleController.userRepository.findOne({
        where: { id: userId },
<<<<<<< HEAD
        select: ['id', 'email', 'name', 'role', 'status']
=======
        select: ['id', 'role', 'email', 'firstName', 'lastName']
>>>>>>> 0a5dc949
      });

      if (!user) {
        res.status(404).json({
          success: false,
          message: 'User not found'
        });
        return;
      }

      const userPermissions = ROLE_PERMISSIONS[user.role];
<<<<<<< HEAD
      const allPermissions = Object.entries(PERMISSIONS).map(([key, description]) => ({
        key,
        description,
        granted: userPermissions.includes(key)
      }));

      // Group permissions by category
      const groupedPermissions = {
        users: allPermissions.filter(p => p.key.startsWith('users.')),
        content: allPermissions.filter(p => p.key.startsWith('content.')),
        admin: allPermissions.filter(p => p.key.startsWith('admin.')),
        acf: allPermissions.filter(p => p.key.startsWith('acf.')),
        cpt: allPermissions.filter(p => p.key.startsWith('cpt.')),
        shortcodes: allPermissions.filter(p => p.key.startsWith('shortcodes.')),
        api: allPermissions.filter(p => p.key.startsWith('api.'))
      };
=======

      // Format permissions with descriptions
      const permissionsWithDetails = userPermissions.map(permKey => ({
        key: permKey,
        description: PERMISSIONS[permKey as keyof typeof PERMISSIONS] || permKey,
        granted: true
      }));
>>>>>>> 0a5dc949

      res.status(200).json({
        success: true,
        data: {
<<<<<<< HEAD
          user: {
            id: user.id,
            email: user.email,
            name: user.name,
            role: user.role,
            status: user.status
          },
          permissions: allPermissions,
          groupedPermissions,
          rolePermissions: userPermissions,
          totalPermissions: allPermissions.length,
          grantedPermissions: userPermissions.length
        }
      });
    } catch (error) {
      res.status(500).json({
        success: false,
        message: 'Internal server error',
        error: error instanceof Error ? error.message : 'Unknown error'
=======
          userId: user.id,
          email: user.email,
          role: user.role,
          permissions: permissionsWithDetails,
          allPermissions: userPermissions
        }
      });
    } catch (error) {
      // Error log removed
      res.status(500).json({
        success: false,
        message: 'Internal server error'
>>>>>>> 0a5dc949
      });
    }
  }

  static async checkUserPermission(req: Request, res: Response): Promise<void> {
    try {
      const { id: userId } = req.params;
      const { permission } = req.query;

      if (!permission || typeof permission !== 'string') {
        res.status(400).json({
          success: false,
          message: 'Permission parameter is required'
        });
        return;
      }

      const user = await UserRoleController.userRepository.findOne({
        where: { id: userId },
        select: ['id', 'role']
      });

      if (!user) {
        res.status(404).json({
          success: false,
          message: 'User not found'
        });
        return;
      }

      const hasPermission = ROLE_PERMISSIONS[user.role].includes(permission);

      res.status(200).json({
        success: true,
        data: {
          userId: user.id,
          role: user.role,
          permission,
          granted: hasPermission
        }
      });
    } catch (error) {
      // Error log removed
      res.status(500).json({
        success: false,
        message: 'Internal server error'
      });
    }
  }

  static async getRoleStatistics(req: Request, res: Response): Promise<void> {
    try {
      const roleStats = await Promise.all(
        Object.values(UserRole).map(async (role) => {
          const count = await UserRoleController.userRepository.count({
            where: { role }
          });
          return {
            role,
            label: role.charAt(0).toUpperCase() + role.slice(1).replace('_', ' '),
            count,
            permissions: ROLE_PERMISSIONS[role].length
          };
        })
      );

      const totalUsers = await UserRoleController.userRepository.count();

      res.status(200).json({
        success: true,
        data: {
          roleDistribution: roleStats,
          totalUsers,
          summary: {
            admins: roleStats.find(r => r.role === UserRole.ADMIN)?.count || 0,
            activeUsers: roleStats.reduce((sum, r) => sum + r.count, 0),
            pendingUsers: 0
          }
        }
      });
    } catch (error) {
      // Error log removed
      res.status(500).json({
        success: false,
        message: 'Internal server error'
      });
    }
  }
}<|MERGE_RESOLUTION|>--- conflicted
+++ resolved
@@ -315,11 +315,7 @@
 
       const user = await UserRoleController.userRepository.findOne({
         where: { id: userId },
-<<<<<<< HEAD
-        select: ['id', 'email', 'name', 'role', 'status']
-=======
-        select: ['id', 'role', 'email', 'firstName', 'lastName']
->>>>>>> 0a5dc949
+        select: ['id', 'role', 'email', 'firstName', 'lastName', 'name', 'status']
       });
 
       if (!user) {
@@ -331,7 +327,6 @@
       }
 
       const userPermissions = ROLE_PERMISSIONS[user.role];
-<<<<<<< HEAD
       const allPermissions = Object.entries(PERMISSIONS).map(([key, description]) => ({
         key,
         description,
@@ -348,30 +343,16 @@
         shortcodes: allPermissions.filter(p => p.key.startsWith('shortcodes.')),
         api: allPermissions.filter(p => p.key.startsWith('api.'))
       };
-=======
-
-      // Format permissions with descriptions
-      const permissionsWithDetails = userPermissions.map(permKey => ({
-        key: permKey,
-        description: PERMISSIONS[permKey as keyof typeof PERMISSIONS] || permKey,
-        granted: true
-      }));
->>>>>>> 0a5dc949
 
       res.status(200).json({
         success: true,
         data: {
-<<<<<<< HEAD
-          user: {
-            id: user.id,
-            email: user.email,
-            name: user.name,
-            role: user.role,
-            status: user.status
-          },
+          userId: user.id,
+          email: user.email,
+          role: user.role,
           permissions: allPermissions,
           groupedPermissions,
-          rolePermissions: userPermissions,
+          allPermissions: userPermissions,
           totalPermissions: allPermissions.length,
           grantedPermissions: userPermissions.length
         }
@@ -379,22 +360,7 @@
     } catch (error) {
       res.status(500).json({
         success: false,
-        message: 'Internal server error',
-        error: error instanceof Error ? error.message : 'Unknown error'
-=======
-          userId: user.id,
-          email: user.email,
-          role: user.role,
-          permissions: permissionsWithDetails,
-          allPermissions: userPermissions
-        }
-      });
-    } catch (error) {
-      // Error log removed
-      res.status(500).json({
-        success: false,
-        message: 'Internal server error'
->>>>>>> 0a5dc949
+        message: 'Internal server error'
       });
     }
   }
