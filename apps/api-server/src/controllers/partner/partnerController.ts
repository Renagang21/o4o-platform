import { Response } from 'express';
import { getRepository } from 'typeorm';
import { User } from '../../entities/User.js';
<<<<<<< HEAD
import { AuthRequest } from '../../types/auth.js';
import { v4 as uuidv4 } from 'uuid';

// Types for Phase K Partner API
interface PartnerData {
  id: string;
  userId: string;
  name: string;
  level: 'newbie' | 'standard' | 'pro' | 'elite';
  status: 'pending' | 'active' | 'suspended' | 'inactive';
  commissionRate: number;
  profileImage?: string;
  socialLinks?: Record<string, string>;
  clickCount: number;
  conversionCount: number;
  totalCommission: number;
  createdAt: string;
}

interface PartnerLinkData {
  id: string;
  partnerId: string;
  code: string;
  targetType: string;
  targetId?: string;
  clickCount: number;
  conversionCount: number;
  createdAt: string;
}

// In-memory store for Phase K MVP (will be replaced with actual DB)
const partnersStore: Map<string, PartnerData> = new Map();
const partnerLinksStore: Map<string, PartnerLinkData[]> = new Map();
=======
import type { AuthRequest } from '../../types/auth.js';
>>>>>>> 00a8cce3

export class PartnerController {
  // ====================================
  // Phase K: Consumer-facing Partner API
  // ====================================

  // Partner signup
  static async signup(req: AuthRequest, res: Response) {
    try {
      const userId = (req as any).user?.id;
      const { name, socialLinks } = req.body;

      if (!userId) {
        return res.status(401).json({
          success: false,
          message: 'Authentication required'
        });
      }

      if (!name || typeof name !== 'string' || name.trim().length === 0) {
        return res.status(400).json({
          success: false,
          message: 'Partner name is required'
        });
      }

      // Check if already a partner
      if (partnersStore.has(userId)) {
        return res.status(400).json({
          success: false,
          message: 'Already registered as partner'
        });
      }

      // Create new partner
      const partnerId = uuidv4();
      const partnerCode = `P${Date.now().toString(36).toUpperCase()}`;

      const newPartner: PartnerData = {
        id: partnerId,
        userId,
        name: name.trim(),
        level: 'newbie',
        status: 'active', // Auto-approve for MVP
        commissionRate: 5.0,
        socialLinks: socialLinks || {},
        clickCount: 0,
        conversionCount: 0,
        totalCommission: 0,
        createdAt: new Date().toISOString()
      };

      partnersStore.set(userId, newPartner);
      partnerLinksStore.set(partnerId, []);

      res.status(201).json({
        success: true,
        data: newPartner
      });
    } catch (error) {
      console.error('Partner signup error:', error);
      res.status(500).json({
        success: false,
        message: 'Failed to register as partner'
      });
    }
  }

  // Get current partner info
  static async getMe(req: AuthRequest, res: Response) {
    try {
      const userId = (req as any).user?.id;

      if (!userId) {
        return res.status(401).json({
          success: false,
          message: 'Authentication required'
        });
      }

      const partner = partnersStore.get(userId);

      if (!partner) {
        return res.status(404).json({
          success: false,
          message: 'Not a partner'
        });
      }

      res.json({
        success: true,
        data: partner
      });
    } catch (error) {
      console.error('Get partner error:', error);
      res.status(500).json({
        success: false,
        message: 'Failed to get partner info'
      });
    }
  }

  // Get partner dashboard summary
  static async getPartnerDashboard(req: AuthRequest, res: Response) {
    try {
      const userId = (req as any).user?.id;

      if (!userId) {
        return res.status(401).json({
          success: false,
          message: 'Authentication required'
        });
      }

      const partner = partnersStore.get(userId);

      if (!partner) {
        return res.status(404).json({
          success: false,
          message: 'Not a partner'
        });
      }

      const conversionRate =
        partner.clickCount > 0
          ? (partner.conversionCount / partner.clickCount) * 100
          : 0;

      res.json({
        success: true,
        data: {
          totalClicks: partner.clickCount,
          totalConversions: partner.conversionCount,
          totalEarnings: partner.totalCommission,
          conversionRate: parseFloat(conversionRate.toFixed(2)),
          pendingEarnings: 0 // TODO: Calculate from pending conversions
        }
      });
    } catch (error) {
      console.error('Get partner dashboard error:', error);
      res.status(500).json({
        success: false,
        message: 'Failed to get dashboard'
      });
    }
  }

  // Get partner links
  static async getLinks(req: AuthRequest, res: Response) {
    try {
      const userId = (req as any).user?.id;

      if (!userId) {
        return res.status(401).json({
          success: false,
          message: 'Authentication required'
        });
      }

      const partner = partnersStore.get(userId);

      if (!partner) {
        return res.status(404).json({
          success: false,
          message: 'Not a partner'
        });
      }

      const links = partnerLinksStore.get(partner.id) || [];

      res.json({
        success: true,
        data: links
      });
    } catch (error) {
      console.error('Get partner links error:', error);
      res.status(500).json({
        success: false,
        message: 'Failed to get links'
      });
    }
  }

  // Create partner link
  static async createLink(req: AuthRequest, res: Response) {
    try {
      const userId = (req as any).user?.id;
      const { targetType, targetId } = req.body;

      if (!userId) {
        return res.status(401).json({
          success: false,
          message: 'Authentication required'
        });
      }

      const partner = partnersStore.get(userId);

      if (!partner) {
        return res.status(404).json({
          success: false,
          message: 'Not a partner'
        });
      }

      const linkCode = `${partner.id.substring(0, 8)}_${Date.now().toString(36)}`.toUpperCase();

      const newLink: PartnerLinkData = {
        id: uuidv4(),
        partnerId: partner.id,
        code: linkCode,
        targetType: targetType || 'general',
        targetId: targetId || undefined,
        clickCount: 0,
        conversionCount: 0,
        createdAt: new Date().toISOString()
      };

      const links = partnerLinksStore.get(partner.id) || [];
      links.unshift(newLink);
      partnerLinksStore.set(partner.id, links);

      res.status(201).json({
        success: true,
        data: newLink
      });
    } catch (error) {
      console.error('Create partner link error:', error);
      res.status(500).json({
        success: false,
        message: 'Failed to create link'
      });
    }
  }

  // Get partner earnings
  static async getEarnings(req: AuthRequest, res: Response) {
    try {
      const userId = (req as any).user?.id;

      if (!userId) {
        return res.status(401).json({
          success: false,
          message: 'Authentication required'
        });
      }

      const partner = partnersStore.get(userId);

      if (!partner) {
        return res.status(404).json({
          success: false,
          message: 'Not a partner'
        });
      }

      // Return empty for MVP (TODO: Implement actual earnings from conversions)
      res.json({
        success: true,
        data: []
      });
    } catch (error) {
      console.error('Get partner earnings error:', error);
      res.status(500).json({
        success: false,
        message: 'Failed to get earnings'
      });
    }
  }

  // ====================================
  // Legacy API (existing)
  // ====================================

  // Get partner dashboard summary
  static async getDashboardSummary(req: AuthRequest, res: Response) {
    try {
      const userId = (req as any).user?.id;
      
      if (!userId) {
        return res.status(401).json({ 
          success: false, 
          message: 'Authentication required' 
        });
      }

      // Fetch partner data from database
      const userRepository = getRepository(User);
      const partner = await userRepository.findOne({ 
        where: { id: userId }
      });

      if (!partner || partner.role !== 'partner') {
        return res.status(403).json({ 
          success: false, 
          message: 'Partner access only' 
        });
      }

      // Mock metrics data - Replace with actual database queries when Order entity is available
      const totalEarnings = 12345.67;
      const monthlyEarnings = 2345.89;
      const pendingCommissions = 456.78;
      const totalClicks = 2456;
      const totalConversions = 89;
      const conversionRate = totalClicks > 0 ? (totalConversions / totalClicks) * 100 : 0;

      // Calculate tier progress
      const tierThresholds = {
        bronze: 0,
        silver: 5000,
        gold: 15000,
        platinum: 50000,
        diamond: 100000
      };

      let tierLevel = 'Bronze';
      let nextTierThreshold = tierThresholds.silver;
      
      if (totalEarnings >= tierThresholds.diamond) {
        tierLevel = 'Diamond';
        nextTierThreshold = totalEarnings; // Max tier reached
      } else if (totalEarnings >= tierThresholds.platinum) {
        tierLevel = 'Platinum';
        nextTierThreshold = tierThresholds.diamond;
      } else if (totalEarnings >= tierThresholds.gold) {
        tierLevel = 'Gold';
        nextTierThreshold = tierThresholds.platinum;
      } else if (totalEarnings >= tierThresholds.silver) {
        tierLevel = 'Silver';
        nextTierThreshold = tierThresholds.gold;
      }

      const tierProgress = Math.min(
        100,
        (totalEarnings / nextTierThreshold) * 100
      );

      // Generate summary
      const summary = {
        totalEarnings,
        monthlyEarnings,
        pendingCommissions,
        conversionRate,
        totalClicks,
        totalConversions,
        activeLinks: 12, // Mock data - replace with actual link count
        tierLevel,
        tierProgress,
        referralCode: `PARTNER${userId}`,
        joinDate: partner.createdAt?.toISOString() || new Date().toISOString(),
        lastActivity: new Date().toISOString()
      };

      res.json({
        success: true,
        summary
      });

    } catch (error) {
      console.error('Partner dashboard error:', error);
      res.status(500).json({
        success: false,
        message: 'Failed to fetch dashboard summary'
      });
    }
  }

  // Get partner commission history
  static async getCommissionHistory(req: AuthRequest, res: Response) {
    try {
      const userId = (req as any).user?.id;
      const { period = '30d', status = 'all', page = 1, limit = 20 } = req.query;
      
      if (!userId) {
        return res.status(401).json({ 
          success: false, 
          message: 'Authentication required' 
        });
      }

      // Mock commission data - Replace with actual database queries when Order entity is available
      const pageNum = parseInt(page as string) || 1;
      const limitNum = parseInt(limit as string) || 20;
      
      const mockCommissions = [
        {
          id: '1',
          orderId: 'ORD-2024-001',
          productName: 'Premium Widget Pro',
          orderAmount: 299.99,
          commissionAmount: 45.00,
          commissionRate: 15,
          status: 'paid',
          createdAt: new Date('2024-01-15'),
          paidAt: new Date('2024-01-20')
        },
        {
          id: '2',
          orderId: 'ORD-2024-002',
          productName: 'Deluxe Bundle',
          orderAmount: 599.99,
          commissionAmount: 72.00,
          commissionRate: 12,
          status: 'pending',
          createdAt: new Date('2024-01-18'),
          paidAt: null
        },
        {
          id: '3',
          orderId: 'ORD-2024-003',
          productName: 'Standard Package',
          orderAmount: 149.99,
          commissionAmount: 15.00,
          commissionRate: 10,
          status: 'approved',
          createdAt: new Date('2024-01-20'),
          paidAt: null
        }
      ];
      
      const total = mockCommissions.length;
      const transformedCommissions = mockCommissions.slice((pageNum - 1) * limitNum, pageNum * limitNum);

      res.json({
        success: true,
        commissions: transformedCommissions,
        pagination: {
          page: pageNum,
          limit: limitNum,
          total,
          pages: Math.ceil(total / limitNum)
        }
      });

    } catch (error) {
      console.error('Commission history error:', error);
      res.status(500).json({
        success: false,
        message: 'Failed to fetch commission history'
      });
    }
  }

  // Get partner performance analytics
  static async getPerformanceAnalytics(req: AuthRequest, res: Response) {
    try {
      const userId = (req as any).user?.id;
      const { period = '30d' } = req.query;
      
      if (!userId) {
        return res.status(401).json({ 
          success: false, 
          message: 'Authentication required' 
        });
      }

      // Mock analytics data - replace with actual calculations
      const analytics = {
        period,
        metrics: {
          clicks: {
            total: 2456,
            trend: 12.5,
            data: [120, 150, 180, 200, 220, 195, 210] // Last 7 data points
          },
          conversions: {
            total: 89,
            trend: 8.2,
            data: [8, 12, 15, 10, 13, 11, 20]
          },
          earnings: {
            total: 3456.78,
            trend: 15.3,
            data: [280, 350, 420, 380, 450, 510, 566.78]
          },
          conversionRate: {
            value: 3.62,
            trend: -1.2,
            data: [3.2, 3.5, 3.8, 3.3, 3.6, 3.4, 3.9]
          }
        },
        topProducts: [
          {
            id: '1',
            name: 'Premium Widget',
            clicks: 450,
            conversions: 23,
            earnings: 689.50
          },
          {
            id: '2',
            name: 'Deluxe Package',
            clicks: 380,
            conversions: 18,
            earnings: 540.00
          },
          {
            id: '3',
            name: 'Standard Bundle',
            clicks: 320,
            conversions: 15,
            earnings: 375.00
          }
        ],
        trafficSources: [
          { source: 'Social Media', percentage: 45 },
          { source: 'Email', percentage: 25 },
          { source: 'Blog', percentage: 20 },
          { source: 'Direct', percentage: 10 }
        ]
      };

      res.json({
        success: true,
        analytics
      });

    } catch (error) {
      console.error('Performance analytics error:', error);
      res.status(500).json({
        success: false,
        message: 'Failed to fetch performance analytics'
      });
    }
  }

  // Generate partner link
  static async generatePartnerLink(req: AuthRequest, res: Response) {
    try {
      const userId = (req as any).user?.id;
      const { productId, customCode, utmParams } = req.body;
      
      if (!userId) {
        return res.status(401).json({ 
          success: false, 
          message: 'Authentication required' 
        });
      }

      // Get partner's referral code
      const userRepository = getRepository(User);
      const partner = await userRepository.findOne({ 
        where: { id: userId }
      });

      if (!partner || partner.role !== 'partner') {
        return res.status(403).json({ 
          success: false, 
          message: 'Partner access only' 
        });
      }

      const referralCode = `PARTNER${userId}`;
      
      // Generate the partner link
      const baseUrl = process.env.FRONTEND_URL || 'https://neture.co.kr';
      const productPath = productId ? `/products/${productId}` : '';
      const queryParams = new URLSearchParams({
        ref: customCode || referralCode,
        ...utmParams
      });

      const partnerLink = {
        id: `link_${Date.now()}`,
        url: `${baseUrl}${productPath}?${queryParams.toString()}`,
        shortUrl: `${baseUrl}/r/${customCode || referralCode}${productId ? `/${productId}` : ''}`,
        productId,
        customCode: customCode || null,
        referralCode,
        createdAt: new Date().toISOString(),
        clicks: 0,
        conversions: 0
      };

      res.json({
        success: true,
        link: partnerLink
      });

    } catch (error) {
      console.error('Generate partner link error:', error);
      res.status(500).json({
        success: false,
        message: 'Failed to generate partner link'
      });
    }
  }

  // Get partner products for promotion
  static async getPromotionalProducts(req: AuthRequest, res: Response) {
    try {
      const userId = (req as any).user?.id;
      const { 
        category, 
        featured = false, 
        sortBy = 'commission', 
        page = 1, 
        limit = 12 
      } = req.query;
      
      if (!userId) {
        return res.status(401).json({ 
          success: false, 
          message: 'Authentication required' 
        });
      }

      // Mock product data - replace with actual database query
      const products = [
        {
          id: '1',
          name: 'Premium Widget Pro',
          description: 'High-performance widget with advanced features',
          price: 299.99,
          msrp: 399.99,
          commission: {
            rate: 15,
            amount: 45.00
          },
          category: 'Electronics',
          featured: true,
          images: ['/placeholder.jpg'],
          performance: {
            views: 1250,
            clicks: 89,
            conversions: 12,
            conversionRate: 13.48
          }
        },
        {
          id: '2',
          name: 'Deluxe Bundle Package',
          description: 'Complete solution bundle for professionals',
          price: 599.99,
          msrp: 799.99,
          commission: {
            rate: 12,
            amount: 72.00
          },
          category: 'Software',
          featured: true,
          images: ['/placeholder.jpg'],
          performance: {
            views: 980,
            clicks: 67,
            conversions: 8,
            conversionRate: 11.94
          }
        },
        {
          id: '3',
          name: 'Standard Starter Kit',
          description: 'Essential kit for beginners',
          price: 149.99,
          msrp: 199.99,
          commission: {
            rate: 10,
            amount: 15.00
          },
          category: 'Tools',
          featured: false,
          images: ['/placeholder.jpg'],
          performance: {
            views: 2100,
            clicks: 156,
            conversions: 23,
            conversionRate: 14.74
          }
        }
      ];

      // Apply filters
      let filteredProducts = [...products];
      
      if (category) {
        filteredProducts = filteredProducts.filter(p => 
          p.category.toLowerCase() === (category as string).toLowerCase()
        );
      }

      if (featured === 'true') {
        filteredProducts = filteredProducts.filter(p => p.featured);
      }

      // Apply sorting
      const sortFunctions: Record<string, (a: any, b: any) => number> = {
        commission: (a, b) => b.commission.amount - a.commission.amount,
        performance: (a, b) => b.performance.conversionRate - a.performance.conversionRate,
        price: (a, b) => a.price - b.price,
        newest: (a, b) => 0 // Mock - would use createdAt in real implementation
      };

      const sortFunction = sortFunctions[sortBy as string] || sortFunctions.commission;
      filteredProducts.sort(sortFunction);

      // Apply pagination
      const pageNum = parseInt(page as string) || 1;
      const limitNum = parseInt(limit as string) || 12;
      const start = (pageNum - 1) * limitNum;
      const end = start + limitNum;
      
      const paginatedProducts = filteredProducts.slice(start, end);

      res.json({
        success: true,
        products: paginatedProducts,
        pagination: {
          page: pageNum,
          limit: limitNum,
          total: filteredProducts.length,
          pages: Math.ceil(filteredProducts.length / limitNum)
        }
      });

    } catch (error) {
      console.error('Get promotional products error:', error);
      res.status(500).json({
        success: false,
        message: 'Failed to fetch promotional products'
      });
    }
  }
}<|MERGE_RESOLUTION|>--- conflicted
+++ resolved
@@ -1,317 +1,9 @@
 import { Response } from 'express';
 import { getRepository } from 'typeorm';
 import { User } from '../../entities/User.js';
-<<<<<<< HEAD
-import { AuthRequest } from '../../types/auth.js';
-import { v4 as uuidv4 } from 'uuid';
-
-// Types for Phase K Partner API
-interface PartnerData {
-  id: string;
-  userId: string;
-  name: string;
-  level: 'newbie' | 'standard' | 'pro' | 'elite';
-  status: 'pending' | 'active' | 'suspended' | 'inactive';
-  commissionRate: number;
-  profileImage?: string;
-  socialLinks?: Record<string, string>;
-  clickCount: number;
-  conversionCount: number;
-  totalCommission: number;
-  createdAt: string;
-}
-
-interface PartnerLinkData {
-  id: string;
-  partnerId: string;
-  code: string;
-  targetType: string;
-  targetId?: string;
-  clickCount: number;
-  conversionCount: number;
-  createdAt: string;
-}
-
-// In-memory store for Phase K MVP (will be replaced with actual DB)
-const partnersStore: Map<string, PartnerData> = new Map();
-const partnerLinksStore: Map<string, PartnerLinkData[]> = new Map();
-=======
 import type { AuthRequest } from '../../types/auth.js';
->>>>>>> 00a8cce3
 
 export class PartnerController {
-  // ====================================
-  // Phase K: Consumer-facing Partner API
-  // ====================================
-
-  // Partner signup
-  static async signup(req: AuthRequest, res: Response) {
-    try {
-      const userId = (req as any).user?.id;
-      const { name, socialLinks } = req.body;
-
-      if (!userId) {
-        return res.status(401).json({
-          success: false,
-          message: 'Authentication required'
-        });
-      }
-
-      if (!name || typeof name !== 'string' || name.trim().length === 0) {
-        return res.status(400).json({
-          success: false,
-          message: 'Partner name is required'
-        });
-      }
-
-      // Check if already a partner
-      if (partnersStore.has(userId)) {
-        return res.status(400).json({
-          success: false,
-          message: 'Already registered as partner'
-        });
-      }
-
-      // Create new partner
-      const partnerId = uuidv4();
-      const partnerCode = `P${Date.now().toString(36).toUpperCase()}`;
-
-      const newPartner: PartnerData = {
-        id: partnerId,
-        userId,
-        name: name.trim(),
-        level: 'newbie',
-        status: 'active', // Auto-approve for MVP
-        commissionRate: 5.0,
-        socialLinks: socialLinks || {},
-        clickCount: 0,
-        conversionCount: 0,
-        totalCommission: 0,
-        createdAt: new Date().toISOString()
-      };
-
-      partnersStore.set(userId, newPartner);
-      partnerLinksStore.set(partnerId, []);
-
-      res.status(201).json({
-        success: true,
-        data: newPartner
-      });
-    } catch (error) {
-      console.error('Partner signup error:', error);
-      res.status(500).json({
-        success: false,
-        message: 'Failed to register as partner'
-      });
-    }
-  }
-
-  // Get current partner info
-  static async getMe(req: AuthRequest, res: Response) {
-    try {
-      const userId = (req as any).user?.id;
-
-      if (!userId) {
-        return res.status(401).json({
-          success: false,
-          message: 'Authentication required'
-        });
-      }
-
-      const partner = partnersStore.get(userId);
-
-      if (!partner) {
-        return res.status(404).json({
-          success: false,
-          message: 'Not a partner'
-        });
-      }
-
-      res.json({
-        success: true,
-        data: partner
-      });
-    } catch (error) {
-      console.error('Get partner error:', error);
-      res.status(500).json({
-        success: false,
-        message: 'Failed to get partner info'
-      });
-    }
-  }
-
-  // Get partner dashboard summary
-  static async getPartnerDashboard(req: AuthRequest, res: Response) {
-    try {
-      const userId = (req as any).user?.id;
-
-      if (!userId) {
-        return res.status(401).json({
-          success: false,
-          message: 'Authentication required'
-        });
-      }
-
-      const partner = partnersStore.get(userId);
-
-      if (!partner) {
-        return res.status(404).json({
-          success: false,
-          message: 'Not a partner'
-        });
-      }
-
-      const conversionRate =
-        partner.clickCount > 0
-          ? (partner.conversionCount / partner.clickCount) * 100
-          : 0;
-
-      res.json({
-        success: true,
-        data: {
-          totalClicks: partner.clickCount,
-          totalConversions: partner.conversionCount,
-          totalEarnings: partner.totalCommission,
-          conversionRate: parseFloat(conversionRate.toFixed(2)),
-          pendingEarnings: 0 // TODO: Calculate from pending conversions
-        }
-      });
-    } catch (error) {
-      console.error('Get partner dashboard error:', error);
-      res.status(500).json({
-        success: false,
-        message: 'Failed to get dashboard'
-      });
-    }
-  }
-
-  // Get partner links
-  static async getLinks(req: AuthRequest, res: Response) {
-    try {
-      const userId = (req as any).user?.id;
-
-      if (!userId) {
-        return res.status(401).json({
-          success: false,
-          message: 'Authentication required'
-        });
-      }
-
-      const partner = partnersStore.get(userId);
-
-      if (!partner) {
-        return res.status(404).json({
-          success: false,
-          message: 'Not a partner'
-        });
-      }
-
-      const links = partnerLinksStore.get(partner.id) || [];
-
-      res.json({
-        success: true,
-        data: links
-      });
-    } catch (error) {
-      console.error('Get partner links error:', error);
-      res.status(500).json({
-        success: false,
-        message: 'Failed to get links'
-      });
-    }
-  }
-
-  // Create partner link
-  static async createLink(req: AuthRequest, res: Response) {
-    try {
-      const userId = (req as any).user?.id;
-      const { targetType, targetId } = req.body;
-
-      if (!userId) {
-        return res.status(401).json({
-          success: false,
-          message: 'Authentication required'
-        });
-      }
-
-      const partner = partnersStore.get(userId);
-
-      if (!partner) {
-        return res.status(404).json({
-          success: false,
-          message: 'Not a partner'
-        });
-      }
-
-      const linkCode = `${partner.id.substring(0, 8)}_${Date.now().toString(36)}`.toUpperCase();
-
-      const newLink: PartnerLinkData = {
-        id: uuidv4(),
-        partnerId: partner.id,
-        code: linkCode,
-        targetType: targetType || 'general',
-        targetId: targetId || undefined,
-        clickCount: 0,
-        conversionCount: 0,
-        createdAt: new Date().toISOString()
-      };
-
-      const links = partnerLinksStore.get(partner.id) || [];
-      links.unshift(newLink);
-      partnerLinksStore.set(partner.id, links);
-
-      res.status(201).json({
-        success: true,
-        data: newLink
-      });
-    } catch (error) {
-      console.error('Create partner link error:', error);
-      res.status(500).json({
-        success: false,
-        message: 'Failed to create link'
-      });
-    }
-  }
-
-  // Get partner earnings
-  static async getEarnings(req: AuthRequest, res: Response) {
-    try {
-      const userId = (req as any).user?.id;
-
-      if (!userId) {
-        return res.status(401).json({
-          success: false,
-          message: 'Authentication required'
-        });
-      }
-
-      const partner = partnersStore.get(userId);
-
-      if (!partner) {
-        return res.status(404).json({
-          success: false,
-          message: 'Not a partner'
-        });
-      }
-
-      // Return empty for MVP (TODO: Implement actual earnings from conversions)
-      res.json({
-        success: true,
-        data: []
-      });
-    } catch (error) {
-      console.error('Get partner earnings error:', error);
-      res.status(500).json({
-        success: false,
-        message: 'Failed to get earnings'
-      });
-    }
-  }
-
-  // ====================================
-  // Legacy API (existing)
-  // ====================================
-
   // Get partner dashboard summary
   static async getDashboardSummary(req: AuthRequest, res: Response) {
     try {
