--- conflicted
+++ resolved
@@ -4,11 +4,7 @@
 import { LoginSecurityService } from '../../services/LoginSecurityService';
 import { UserService } from '../../services/UserService';
 
-<<<<<<< HEAD
-const router: Router = Router();
-=======
 const router: ExpressRouter = Router();
->>>>>>> a333c55f
 
 // Apply admin authentication to all routes
 router.use(authenticateToken);
