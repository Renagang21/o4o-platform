--- conflicted
+++ resolved
@@ -6,11 +6,7 @@
 import { AuthProvider, OAuthProfile } from '../types/account-linking';
 import logger from '../utils/logger';
 
-<<<<<<< HEAD
-const router: Router = Router();
-=======
 const router: ExpressRouter = Router();
->>>>>>> a333c55f
 const unifiedAuthService = new UnifiedAuthService();
 
 // Validation middleware
