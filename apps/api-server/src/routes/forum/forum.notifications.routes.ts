/**
 * Forum Notification Routes
 * Phase 13: Forum Notification System
 * Phase 15-B: SSE Realtime Stream
 *
 * Routes: /api/v1/forum/notifications/*
 */

import { Router, Request, Response } from 'express';
import { ForumNotificationController } from '../../controllers/forum/ForumNotificationController.js';
import { authenticate } from '../../middleware/auth.middleware.js';
import { notificationEventHub } from '../../services/forum/NotificationEventHub.js';
import { v4 as uuidv4 } from 'uuid';
<<<<<<< HEAD
import logger from '../../utils/logger.js';
=======
>>>>>>> f8f823a4

const router: Router = Router();
const controller = new ForumNotificationController();

/**
 * Forum Notification Routes - /api/v1/forum/notifications/*
 *
 * All routes require authentication
 *
 * Endpoints:
 * - GET /notifications/stream - SSE stream for realtime notifications (Phase 15-B)
 * - GET /notifications - Get user's notifications
 * - GET /notifications/unread-count - Get unread count
 * - POST /notifications/read/:id - Mark single notification as read
 * - POST /notifications/read-all - Mark all notifications as read
 * - DELETE /notifications/:id - Delete/dismiss notification
 */

// All notification routes require authentication
router.use(authenticate);

// ============================================================================
// SSE Stream Endpoint (Phase 15-B)
// ============================================================================

/**
 * GET /notifications/stream
 *
 * Server-Sent Events stream for realtime notifications.
 * Client receives notification events as they occur.
 *
 * Query params:
 * - organizationId: Optional org filter for yaksa multi-tenant
 *
 * Events:
 * - heartbeat: Keepalive every 30s
 * - notification: New notification
 */
router.get('/stream', (req: Request, res: Response) => {
  const user = (req as any).user;
  if (!user?.id) {
    res.status(401).json({ error: 'Unauthorized' });
    return;
  }

  const clientId = uuidv4();
  const userId = user.id;
  const organizationId = req.query.organizationId as string | undefined;

<<<<<<< HEAD
  logger.debug(`[SSE] New connection request from user ${userId}`);
=======
  console.log(`[SSE] New connection request from user ${userId}`);
>>>>>>> f8f823a4

  // Subscribe to notification events
  notificationEventHub.subscribe(clientId, userId, res, organizationId);

  // Handle request abort
  req.on('close', () => {
    notificationEventHub.unsubscribe(clientId);
  });
});

// ============================================================================
// Notification Endpoints
// ============================================================================

// Get notifications for current user
router.get('/', controller.getNotifications.bind(controller));

// Get unread notification count
router.get('/unread-count', controller.getUnreadCount.bind(controller));

// Mark single notification as read
router.post('/read/:id', controller.markAsRead.bind(controller));

// Mark all notifications as read
router.post('/read-all', controller.markAllAsRead.bind(controller));

// Delete/dismiss notification
router.delete('/:id', controller.deleteNotification.bind(controller));

export default router;<|MERGE_RESOLUTION|>--- conflicted
+++ resolved
@@ -11,10 +11,6 @@
 import { authenticate } from '../../middleware/auth.middleware.js';
 import { notificationEventHub } from '../../services/forum/NotificationEventHub.js';
 import { v4 as uuidv4 } from 'uuid';
-<<<<<<< HEAD
-import logger from '../../utils/logger.js';
-=======
->>>>>>> f8f823a4
 
 const router: Router = Router();
 const controller = new ForumNotificationController();
@@ -64,11 +60,7 @@
   const userId = user.id;
   const organizationId = req.query.organizationId as string | undefined;
 
-<<<<<<< HEAD
-  logger.debug(`[SSE] New connection request from user ${userId}`);
-=======
   console.log(`[SSE] New connection request from user ${userId}`);
->>>>>>> f8f823a4
 
   // Subscribe to notification events
   notificationEventHub.subscribe(clientId, userId, res, organizationId);
