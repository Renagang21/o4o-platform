--- conflicted
+++ resolved
@@ -20,18 +20,6 @@
       const data = req.body as PartnerApplicationDto;
       const partnerService = PartnerService.getInstance();
 
-<<<<<<< HEAD
-      const partner = await partnerService.applyAsPartner({
-        userId: req.user.id,
-        businessName: data.businessName,
-        website: data.website,
-        socialMedia: data.socialMedia,
-        marketingChannels: data.marketingChannels,
-        expectedMonthlyTraffic: data.expectedMonthlyTraffic,
-        targetAudience: data.targetAudience,
-        bio: data.bio,
-        profileImage: data.profileImage
-=======
       // Map PartnerApplicationDto to CreatePartnerRequest
       const partner = await partnerService.applyAsPartner({
         userId: req.user.id,
@@ -43,7 +31,6 @@
         targetAudience: data.profile?.audience?.demographics,
         bio: data.profile?.bio,
         profileImage: undefined
->>>>>>> ae20b3ff
       });
 
       return BaseController.ok(res, {
