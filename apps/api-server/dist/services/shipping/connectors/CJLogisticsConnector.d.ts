--- conflicted
+++ resolved
@@ -39,11 +39,7 @@
      * Track shipment
      */
     track(trackingNumber: string): Promise<{
-<<<<<<< HEAD
-        status: "pending" | "delivered" | "failed" | "picked_up" | "in_transit" | "out_for_delivery";
-=======
         status: "pending" | "failed" | "delivered" | "picked_up" | "in_transit" | "out_for_delivery";
->>>>>>> 799676af
         currentLocation: string;
         estimatedDelivery: Date;
         events: {
@@ -62,11 +58,7 @@
      */
     parseWebhook(data: any): Promise<{
         trackingNumber: any;
-<<<<<<< HEAD
-        status: "pending" | "delivered" | "failed" | "picked_up" | "in_transit" | "out_for_delivery";
-=======
         status: "pending" | "failed" | "delivered" | "picked_up" | "in_transit" | "out_for_delivery";
->>>>>>> 799676af
         location: any;
         timestamp: Date;
     }>;
