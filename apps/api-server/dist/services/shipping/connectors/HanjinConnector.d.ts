/**
 * Hanjin Express (한진택배) API Connector
 */
export declare class HanjinConnector {
    private apiUrl;
    private apiKey;
    constructor();
    /**
     * Get shipping rate
     */
    getRate(params: {
        weight: number;
        destination: any;
        items: any[];
    }): Promise<{
        serviceName: string;
        estimatedDays: number;
        cost: number;
        available: boolean;
    }>;
    /**
     * Create shipping label
     */
    createLabel(params: {
        order: any;
        sender: any;
        receiver: any;
        items: any[];
        cod?: boolean;
        insurance?: boolean;
    }): Promise<{
        trackingNumber: any;
        labelUrl: string;
        estimatedDelivery: Date;
        cost: number;
    }>;
    /**
     * Track shipment
     */
    track(trackingNumber: string): Promise<{
<<<<<<< HEAD
        status: "pending" | "delivered" | "failed" | "picked_up" | "in_transit" | "out_for_delivery";
=======
        status: "pending" | "failed" | "delivered" | "picked_up" | "in_transit" | "out_for_delivery";
>>>>>>> 799676af
        currentLocation: string;
        estimatedDelivery: Date;
        events: {
            timestamp: Date;
            location: string;
            status: string;
            description: string;
        }[];
    }>;
    /**
     * Cancel shipping label
     */
    cancelLabel(trackingNumber: string): Promise<boolean>;
    /**
     * Parse webhook data
     */
    parseWebhook(data: any): Promise<{
        trackingNumber: any;
<<<<<<< HEAD
        status: "pending" | "delivered" | "failed" | "picked_up" | "in_transit" | "out_for_delivery";
=======
        status: "pending" | "failed" | "delivered" | "picked_up" | "in_transit" | "out_for_delivery";
>>>>>>> 799676af
        location: any;
        timestamp: Date;
    }>;
    /**
     * Map Hanjin status to standard status
     */
    private mapStatus;
    /**
     * Generate mock tracking number
     */
    private generateTrackingNumber;
    /**
     * Mock create label response
     */
    private mockCreateLabel;
    /**
     * Get mock tracking data
     */
    private getMockTrackingData;
}
//# sourceMappingURL=HanjinConnector.d.ts.map<|MERGE_RESOLUTION|>--- conflicted
+++ resolved
@@ -38,11 +38,7 @@
      * Track shipment
      */
     track(trackingNumber: string): Promise<{
-<<<<<<< HEAD
-        status: "pending" | "delivered" | "failed" | "picked_up" | "in_transit" | "out_for_delivery";
-=======
         status: "pending" | "failed" | "delivered" | "picked_up" | "in_transit" | "out_for_delivery";
->>>>>>> 799676af
         currentLocation: string;
         estimatedDelivery: Date;
         events: {
@@ -61,11 +57,7 @@
      */
     parseWebhook(data: any): Promise<{
         trackingNumber: any;
-<<<<<<< HEAD
-        status: "pending" | "delivered" | "failed" | "picked_up" | "in_transit" | "out_for_delivery";
-=======
         status: "pending" | "failed" | "delivered" | "picked_up" | "in_transit" | "out_for_delivery";
->>>>>>> 799676af
         location: any;
         timestamp: Date;
     }>;
