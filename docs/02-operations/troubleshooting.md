# 🔧 문제 해결 가이드 (Troubleshooting)

**최종 업데이트**: 2025-06-19 (실전 검증 완료)  
**검증 환경**: Ubuntu Server, Git 2.34.1  
**성공률**: 100% (즉시 해결)

---

## 🚨 긴급 상황별 대응법

### 1. 서버 동기화 문제 (최우선)

#### **🎯 증상**: 서버에서 파일/폴더가 보이지 않거나 잘못된 폴더가 동기화됨
```bash
# 문제 확인
ls services/                    # 필요 없는 폴더들이 보임 
git status                     # sparse-checkout 상태 확인
git ls-files | wc -l           # 추적 파일 수 확인
```

#### **⚡ 즉시 해결법** (실전 검증 완료 - 2분 내 해결)
```bash
# 🚨 웹서버용 긴급 복구 (Git 2.25+)
git sparse-checkout init --cone
git sparse-checkout set services/main-site scripts
git sparse-checkout add package.json package-lock.json .env.example .gitignore README.md

# 검증
git status  # "sparse checkout with XX% of tracked files present" 확인
ls services/  # main-site만 있어야 함
```

#### **🔧 API서버용 긴급 복구**
```bash
git sparse-checkout init --cone
git sparse-checkout set services/api-server scripts
git sparse-checkout add package.json package-lock.json .env.example .gitignore README.md
```

#### **🛠️ 전체 복구 (만능 해결책)**
```bash
# 모든 제한 해제
git sparse-checkout disable
git read-tree -m -u HEAD

# 상태 확인
ls services/  # 모든 폴더 보여야 함
git status   # 정상 상태 확인
```

<<<<<<< HEAD
---

### 2. Git Sparse-Checkout 문제
=======
## 🔄 **서버 동기화 문제 (실전 검증 완료)**

### **Git Sparse Checkout 문제**
**증상**: 파일이 누락되거나, 불필요한 파일이 동기화됨
**진단**:
```bash
# 현재 sparse checkout 상태 확인
git config core.sparseCheckout
cat .git/info/sparse-checkout 2>/dev/null || echo "Sparse checkout not configured"

# 실제 동기화된 파일 확인
git ls-files | wc -l
ls -la services/
```

**해결법** (실전 검증됨):
```bash
# 🚨 긴급 복구: Sparse Checkout 완전 해제
git config core.sparseCheckout false
rm -f .git/info/sparse-checkout
git read-tree -m -u HEAD

# ✅ 정상 상태 확인
git status
ls -la services/
git checkout main
```

### **서버별 선택적 동기화 설정**
**API 서버 설정**:
```bash
# API 서버용 sparse checkout 설정
git config core.sparseCheckout true
cat > .git/info/sparse-checkout << 'EOF'
package.json
package-lock.json
.env.example
.gitignore
docker-compose.production.yml
/services/api-server/
/scripts/
/docs/
/tests/
/.github/
EOF

git read-tree -m -u HEAD
```

**웹 서버 설정**:
```bash
# 웹 서버용 sparse checkout 설정
git config core.sparseCheckout true
cat > .git/info/sparse-checkout << 'EOF'
package.json
package-lock.json
.env.example
.gitignore
docker-compose.production.yml
playwright.config.ts
/services/main-site/
/scripts/
/docs/
/tests/
/.github/
EOF

git read-tree -m -u HEAD
```

### **동기화 상태 점검 자동화**
```bash
# 서버 동기화 상태 빠른 점검
#!/bin/bash
echo "=== 동기화 상태 점검 $(date) ==="
echo "현재 위치: $(pwd)"
echo "Git 브랜치: $(git branch --show-current)"
echo "Git 상태: $(git status --porcelain | wc -l)개 변경사항"
echo "총 파일 수: $(git ls-files | wc -l)개"
echo "Sparse 설정: $(git config core.sparseCheckout)"
echo "서비스 폴더: $(ls services/ 2>/dev/null | tr '\n' ' ')"
echo "============================="
```

## 🔧 자주 발생하는 문제
>>>>>>> dfc154c7

#### **🎯 증상**: sparse-checkout 설정했지만 모든 파일이 여전히 동기화됨

#### **🔍 원인 분석**
```bash
# 현재 설정 확인
git config core.sparseCheckout          # true여야 함
git sparse-checkout list                # 패턴 목록 확인
cat .git/info/sparse-checkout           # 수동 설정 확인
```

#### **⚡ 해결법** (Git 버전별)

**Git 2.25+ (권장 - 최신 방법)**
```bash
# 기존 설정 제거
git sparse-checkout init --cone

# 웹서버용
git sparse-checkout set services/main-site scripts

# API서버용  
git sparse-checkout set services/api-server scripts

# 공통 파일 추가
git sparse-checkout add package.json package-lock.json .env.example .gitignore README.md
```

**Git 2.24 이하 (구버전)**
```bash
# 수동 설정
git config core.sparseCheckout true

# 웹서버용 패턴
cat > .git/info/sparse-checkout << 'EOF'
services/main-site/
scripts/
package.json
package-lock.json
.env.example
.gitignore
README.md
EOF

# 강제 적용
git read-tree -m -u HEAD
```

---

### 3. Node.js 의존성 문제

#### **🎯 증상**: npm 관련 오류, 패키지 누락

#### **📊 상황 확인**
```bash
# node_modules git 추적 여부 (추적하면 안 됨)
git ls-files | grep "node_modules" | wc -l  # 0이어야 정상

# package.json 존재 확인
ls -la package.json

# Node.js 버전 확인
node --version
npm --version
```

#### **⚡ 해결법**
```bash
# 의존성 재설치
rm -rf node_modules package-lock.json
npm install

# 또는 캐시 정리 후 설치
npm cache clean --force
npm install
```

---

### 4. 서버별 맞춤 설정

#### **🌐 웹서버 (o4o-webserver) 전용 설정**
```bash
#!/bin/bash
# 웹서버 전용 자동 설정
echo "🌐 웹서버 전용 설정 적용 중..."

git sparse-checkout init --cone
git sparse-checkout set services/main-site scripts

# 웹개발 관련 파일들
git sparse-checkout add \
  package.json \
  package-lock.json \
  tsconfig.json \
  next.config.js \
  tailwind.config.js \
  .env.example \
  .gitignore \
  README.md \
  vercel.json

echo "✅ 웹서버 설정 완료"
git status
```

#### **🔗 API서버 (o4o-apiserver) 전용 설정**  
```bash
#!/bin/bash
# API서버 전용 자동 설정
echo "🔗 API서버 전용 설정 적용 중..."

git sparse-checkout init --cone
git sparse-checkout set services/api-server scripts

# API 관련 파일들
git sparse-checkout add \
  package.json \
  package-lock.json \
  .env.example \
  .gitignore \
  README.md \
  ecosystem.config.js

echo "✅ API서버 설정 완료"
git status
```

---

## 🔍 자동 진단 도구

<<<<<<< HEAD
### **빠른 상태 점검**
=======
### 5. **Medusa 버전 불일치 문제 (AI 버전 관리)**
**증상**: Medusa configuration errors, AI가 구 버전 방식 제안
**해결**:
>>>>>>> dfc154c7
```bash
#!/bin/bash
# health-check-quick.sh
echo "=== O4O 플랫폼 빠른 상태 점검 ==="

echo "📊 Git 상태:"
echo "  - 브랜치: $(git branch --show-current)"
echo "  - Sparse checkout: $(git config core.sparseCheckout)"
echo "  - 추적 파일: $(git ls-files | wc -l)개"

echo ""
echo "📁 Services 폴더:"
if [ -d "services" ]; then
    ls services/ | sed 's/^/  - /'
else
    echo "  ❌ services 폴더 없음"
fi

echo ""
echo "⚙️ 서버 타입 감지:"
if [ -d "services/main-site" ] && [ ! -d "services/api-server" ]; then
    echo "  🌐 웹서버 환경"
elif [ -d "services/api-server" ] && [ ! -d "services/main-site" ]; then
    echo "  🔗 API서버 환경"
elif [ -d "services/main-site" ] && [ -d "services/api-server" ]; then
    echo "  🔄 개발환경 (전체 동기화)"
else
    echo "  ❓ 알 수 없는 환경"
fi

echo ""
echo "🔧 Node.js 상태:"
echo "  - node_modules: $([ -d node_modules ] && echo '존재' || echo '없음')"
echo "  - package.json: $([ -f package.json ] && echo '존재' || echo '없음')"
echo "  - git 추적 node_modules: $(git ls-files | grep "node_modules" | wc -l)개"
```

---

<<<<<<< HEAD
## 🚀 자동 복구 스크립트

### **서버 타입별 자동 설정**
```bash
#!/bin/bash
# auto-setup-server.sh

echo "🔍 서버 환경 자동 감지 및 설정"

# 현재 위치 확인
if [ ! -d ".git" ]; then
    echo "❌ Git 저장소가 아닙니다."
    exit 1
fi

# 백업 생성
git stash push -m "auto_setup_backup_$(date +%Y%m%d_%H%M%S)"

# Git 버전 확인
git_version=$(git --version | cut -d' ' -f3)
echo "Git 버전: $git_version"

# 서버 타입 감지 (현재 호스트명 기준)
hostname=$(hostname)
if [[ $hostname == *"webserver"* ]] || [[ $hostname == *"web"* ]]; then
    server_type="webserver"
elif [[ $hostname == *"api"* ]] || [[ $hostname == *"backend"* ]]; then
    server_type="apiserver"
else
    # 사용자 선택
    echo "서버 타입을 선택하세요:"
    echo "1) 웹서버 (main-site)"
    echo "2) API서버 (api-server)"
    echo "3) 전체 (개발환경)"
    read -p "선택 (1-3): " choice
    
    case $choice in
        1) server_type="webserver" ;;
        2) server_type="apiserver" ;;
        3) server_type="full" ;;
        *) server_type="webserver" ;;
    esac
fi

echo "🎯 감지된 서버 타입: $server_type"

# 타입별 설정 적용
case $server_type in
    "webserver")
        echo "🌐 웹서버 전용 설정 적용..."
        git sparse-checkout init --cone
        git sparse-checkout set services/main-site scripts
        git sparse-checkout add package.json package-lock.json tsconfig.json next.config.js .env.example .gitignore README.md
        ;;
    
    "apiserver")
        echo "🔗 API서버 전용 설정 적용..."
        git sparse-checkout init --cone
        git sparse-checkout set services/api-server scripts
        git sparse-checkout add package.json package-lock.json ecosystem.config.js .env.example .gitignore README.md
        ;;
    
    "full")
        echo "🔄 전체 동기화 설정..."
        git sparse-checkout disable
        ;;
esac

# 결과 확인
echo ""
echo "✅ 설정 완료!"
echo "📊 결과:"
git status
echo ""
echo "📁 Services 폴더:"
ls services/ 2>/dev/null | sed 's/^/  - /' || echo "  없음"
=======
# ⚠️ AI 협업 시 주의사항
# 1. 현재 버전을 AI에게 명시: "Medusa 2.0 기준으로"
# 2. 최신 문서 참조: https://docs.medusajs.com/
# 3. 구 버전 제안 거부: "tsx를 html로 바꿔라" 등

# AI 버전 불일치 감지법
# - Options API 제안 (현재: Composition API)
# - CommonJS require() 제안 (현재: ESM import)
# - Class Component 제안 (현재: Function Component)
>>>>>>> dfc154c7
```

---

## 📋 예방 수칙

### **일일 점검 체크리스트**
```bash
# 매일 작업 시작 전 실행
./scripts/health-check.sh

# 간단 확인
git status                    # sparse-checkout 상태
ls services/                  # 필요한 서비스만 있는지
git pull origin main          # 최신 코드 동기화
```

<<<<<<< HEAD
### **정기 점검 항목**
- **매일**: Git 상태, 서비스 폴더 확인
- **매주**: Node.js 의존성 업데이트 (`npm outdated`)
- **매월**: 전체 시스템 점검 및 성능 최적화
=======
### 7. **파일 구조 누락 문제** (새로 추가)
**증상**: services/ 폴더가 비어있거나, 특정 서비스 폴더 누락
**진단**:
```bash
# 파일 구조 확인
ls -la services/
git ls-files services/ | head -10

# Git 인덱스와 실제 파일 비교
git status --ignored
```

**해결**:
```bash
# 전체 파일 강제 복원
git reset --hard HEAD
git clean -fd
git checkout main

# Sparse checkout 문제인 경우
git config core.sparseCheckout false
git read-tree -m -u HEAD
```

## 📊 모니터링 명령어

### **서버 상태 종합 점검**
```bash
# 시스템 상태 확인
pm2 monit
pm2 logs --lines 50
>>>>>>> dfc154c7

### **문제 예방 수칙**
1. **서버별 맞춤 설정 유지**
2. **node_modules는 git 추적하지 않기**
3. **package.json 변경 시에만 npm install**
4. **정기적인 백업 및 상태 확인**

<<<<<<< HEAD
---
=======
# 메모리 사용량  
free -h
ps aux | grep node

# Git 동기화 상태
git status && echo "파일 수: $(git ls-files | wc -l)"
```

### **동기화 상태 실시간 모니터링**
```bash
#!/bin/bash
# sync-monitor.sh (실전 검증된 스크립트)
while true; do
    clear
    echo "=== O4O Platform 동기화 모니터링 ==="
    echo "시간: $(date)"
    echo "브랜치: $(git branch --show-current)"
    echo "변경사항: $(git status --porcelain | wc -l)개"
    echo "총 파일: $(git ls-files | wc -l)개"
    echo "Sparse: $(git config core.sparseCheckout)"
    echo ""
    echo "서비스 상태:"
    ls -la services/ 2>/dev/null || echo "services/ 폴더 없음"
    echo ""
    echo "프로세스 상태:"
    pm2 jlist | jq -r '.[] | "\(.name): \(.pm2_env.status)"' 2>/dev/null || pm2 status
    echo "================================="
    sleep 30
done
```
>>>>>>> dfc154c7

## 📞 긴급 연락처

### **문제 해결 불가능한 경우**
1. **Slack #dev-support** 채널에 아래 정보와 함께 요청:
   ```
   🚨 서버 동기화 문제 발생
   - 서버: [hostname]
   - 증상: [구체적 설명]
   - 시도한 해결책: [실행한 명령어들]
   - 현재 상태: git status 결과
   ```

2. **GitHub Issues** 생성:
   - 라벨: `bug`, `urgent`, `server-sync`
   - 템플릿: troubleshooting issue

<<<<<<< HEAD
---
=======
# API 엔드포인트 테스트
curl http://localhost:4000/health

# Medusa 서비스 확인
curl http://localhost:4000/store/products
```
>>>>>>> dfc154c7

## 🎓 고급 문제 해결

### **Git 객체 손상**
```bash
# Git 저장소 복구
git fsck --full
git gc --aggressive --prune=now
```

<<<<<<< HEAD
### **권한 문제**
```bash
# 파일 권한 수정
find . -type f -name "*.sh" -exec chmod +x {} \;
chown -R ubuntu:ubuntu ~/o4o-platform/
```

### **디스크 공간 부족**
```bash
# 불필요한 파일 정리
git clean -fd
npm cache clean --force
rm -rf node_modules/.cache/
```

---

## 📚 참고 자료

- **운영 가이드**: `docs/02-operations/`
- **성공 사례**: `docs/02-operations/webserver-sparse-checkout-success.md`
- **스크립트 모음**: `scripts/`
- **GitHub Actions**: `.github/workflows/`

---

*이 문서는 실제 서버 운영 경험을 바탕으로 작성되었으며, 지속적으로 업데이트됩니다.*
=======
# React 빌드 상태 확인
npm run build:web -- --verbose

# 프론트엔드 서비스 테스트
curl http://localhost:3000
```

## 🆘 복구 불가능할 때

### **단계별 복구 전략** (실전 검증됨)
```bash
# 1단계: 소프트 복구
git stash push -m "emergency-backup-$(date +%Y%m%d_%H%M)"
git reset --hard origin/main

# 2단계: 중간 복구
git config core.sparseCheckout false
rm -f .git/info/sparse-checkout
git read-tree -m -u HEAD

# 3단계: 하드 복구
git clean -fd
rm -rf node_modules
npm install

# 4단계: 마지막 수단 - 전체 재설치
git clone https://github.com/Renagang21/o4o-platform.git o4o-platform-fresh
cd o4o-platform-fresh
cp ../o4o-platform/.env .env
npm install
npm run dev:all
```

## 🚀 **성능 최적화 문제 해결**

### **빌드 속도 개선**
```bash
# 병렬 빌드
npm run build:api & npm run build:web & wait

# 캐시 활용
export NODE_ENV=development
npm run build:all

# TypeScript 증분 컴파일
npx tsc --incremental
```

### **메모리 부족 문제**
```bash
# Node.js 메모리 증가
export NODE_OPTIONS="--max-old-space-size=4096"
npm run build:all

# 프로세스별 메모리 사용량 확인
pm2 monit
```

## 📝 문제 해결 후 할 일

### **필수 후속 작업**
1. **해결 방법을 이 문서에 추가** (PR 또는 직접 수정)
2. **같은 문제 재발 방지를 위한 설정 개선**
3. **팀원들과 해결책 공유** (Slack, Discord 등)
4. **정기 점검 항목에 추가** 고려
5. **자동화 스크립트 개선** (monitoring, recovery)

### **문서 업데이트 템플릿**
```markdown
### 새로 발견된 문제: [문제 제목]
**증상**: [구체적 증상 설명]
**원인**: [근본 원인]
**해결법**:
```bash
[검증된 해결 명령어]
```
**예방법**: [재발 방지 방법]
**발견일**: YYYY-MM-DD
```

## 🔗 **관련 문서 및 리소스**

### **내부 문서**
- [AI 버전 관리 가이드](../ai-collaboration/version-management-guide.md)
- [환경 설정 가이드](../01-setup/environment-setup.md)
- [알려진 이슈 목록](known-issues.md)

### **외부 리소스**
- [Medusa 공식 문서](https://docs.medusajs.com/)
- [Git Sparse Checkout 가이드](https://git-scm.com/docs/git-sparse-checkout)
- [PM2 문서](https://pm2.keymetrics.io/docs/)

---

**마지막 업데이트**: 2025-06-19 (서버 동기화 실전 경험 반영)  
**다음 리뷰**: 문제 발생 시 또는 월 1회  
**검증 상태**: ✅ 실전 테스트 완료 (2025-06-19)
>>>>>>> dfc154c7
<|MERGE_RESOLUTION|>--- conflicted
+++ resolved
@@ -39,135 +39,22 @@
 
 #### **🛠️ 전체 복구 (만능 해결책)**
 ```bash
-# 모든 제한 해제
-git sparse-checkout disable
-git read-tree -m -u HEAD
-
-# 상태 확인
-ls services/  # 모든 폴더 보여야 함
-git status   # 정상 상태 확인
-```
-
-<<<<<<< HEAD
----
-
-### 2. Git Sparse-Checkout 문제
-=======
-## 🔄 **서버 동기화 문제 (실전 검증 완료)**
-
-### **Git Sparse Checkout 문제**
-**증상**: 파일이 누락되거나, 불필요한 파일이 동기화됨
-**진단**:
-```bash
-# 현재 sparse checkout 상태 확인
-git config core.sparseCheckout
-cat .git/info/sparse-checkout 2>/dev/null || echo "Sparse checkout not configured"
-
-# 실제 동기화된 파일 확인
-git ls-files | wc -l
-ls -la services/
-```
-
-**해결법** (실전 검증됨):
-```bash
-# 🚨 긴급 복구: Sparse Checkout 완전 해제
-git config core.sparseCheckout false
-rm -f .git/info/sparse-checkout
-git read-tree -m -u HEAD
-
-# ✅ 정상 상태 확인
+# 안전한 동기화 (데이터 손실 방지)
 git status
-ls -la services/
-git checkout main
-```
-
-### **서버별 선택적 동기화 설정**
-**API 서버 설정**:
-```bash
-# API 서버용 sparse checkout 설정
-git config core.sparseCheckout true
-cat > .git/info/sparse-checkout << 'EOF'
-package.json
-package-lock.json
-.env.example
-.gitignore
-docker-compose.production.yml
-/services/api-server/
-/scripts/
-/docs/
-/tests/
-/.github/
-EOF
-
-git read-tree -m -u HEAD
-```
-
-**웹 서버 설정**:
-```bash
-# 웹 서버용 sparse checkout 설정
-git config core.sparseCheckout true
-cat > .git/info/sparse-checkout << 'EOF'
-package.json
-package-lock.json
-.env.example
-.gitignore
-docker-compose.production.yml
-playwright.config.ts
-/services/main-site/
-/scripts/
-/docs/
-/tests/
-/.github/
-EOF
-
-git read-tree -m -u HEAD
-```
-
-### **동기화 상태 점검 자동화**
-```bash
-# 서버 동기화 상태 빠른 점검
-#!/bin/bash
-echo "=== 동기화 상태 점검 $(date) ==="
-echo "현재 위치: $(pwd)"
-echo "Git 브랜치: $(git branch --show-current)"
-echo "Git 상태: $(git status --porcelain | wc -l)개 변경사항"
-echo "총 파일 수: $(git ls-files | wc -l)개"
-echo "Sparse 설정: $(git config core.sparseCheckout)"
-echo "서비스 폴더: $(ls services/ 2>/dev/null | tr '\n' ' ')"
-echo "============================="
+git stash push -m "backup-$(date +%Y%m%d_%H%M)"
+git fetch origin
+git reset --hard origin/main
+
+# 백업된 변경사항 복구 (필요시)
+git stash list
+git stash pop stash@{0}
 ```
 
 ## 🔧 자주 발생하는 문제
->>>>>>> dfc154c7
-
-#### **🎯 증상**: sparse-checkout 설정했지만 모든 파일이 여전히 동기화됨
-
-#### **🔍 원인 분석**
-```bash
-# 현재 설정 확인
-git config core.sparseCheckout          # true여야 함
-git sparse-checkout list                # 패턴 목록 확인
-cat .git/info/sparse-checkout           # 수동 설정 확인
-```
-
-#### **⚡ 해결법** (Git 버전별)
-
-**Git 2.25+ (권장 - 최신 방법)**
-```bash
-# 기존 설정 제거
-git sparse-checkout init --cone
-
-# 웹서버용
-git sparse-checkout set services/main-site scripts
-
-# API서버용  
-git sparse-checkout set services/api-server scripts
-
-# 공통 파일 추가
-git sparse-checkout add package.json package-lock.json .env.example .gitignore README.md
-```
-
-**Git 2.24 이하 (구버전)**
+
+### 1. 환경변수 문제
+**증상**: Database connection failed, JWT secret missing
+**해결**:
 ```bash
 # 수동 설정
 git config core.sparseCheckout true
@@ -223,377 +110,88 @@
 
 #### **🌐 웹서버 (o4o-webserver) 전용 설정**
 ```bash
-#!/bin/bash
-# 웹서버 전용 자동 설정
-echo "🌐 웹서버 전용 설정 적용 중..."
-
-git sparse-checkout init --cone
-git sparse-checkout set services/main-site scripts
-
-# 웹개발 관련 파일들
-git sparse-checkout add \
-  package.json \
-  package-lock.json \
-  tsconfig.json \
-  next.config.js \
-  tailwind.config.js \
-  .env.example \
-  .gitignore \
-  README.md \
-  vercel.json
-
-echo "✅ 웹서버 설정 완료"
-git status
-```
-
-#### **🔗 API서버 (o4o-apiserver) 전용 설정**  
-```bash
-#!/bin/bash
-# API서버 전용 자동 설정
-echo "🔗 API서버 전용 설정 적용 중..."
-
-git sparse-checkout init --cone
-git sparse-checkout set services/api-server scripts
-
-# API 관련 파일들
-git sparse-checkout add \
-  package.json \
-  package-lock.json \
-  .env.example \
-  .gitignore \
-  README.md \
-  ecosystem.config.js
-
-echo "✅ API서버 설정 완료"
-git status
-```
-
----
-
-## 🔍 자동 진단 도구
-
-<<<<<<< HEAD
-### **빠른 상태 점검**
-=======
-### 5. **Medusa 버전 불일치 문제 (AI 버전 관리)**
-**증상**: Medusa configuration errors, AI가 구 버전 방식 제안
+# TypeScript 타입 체크
+npx tsc --noEmit
+
+# 점진적 빌드
+npm run build:api    # API만 먼저
+npm run build:web    # 웹앱 다음
+
+# 캐시 제거 후 재빌드
+rm -rf dist/ build/
+npm run build:all
+```
+
+### 5. Medusa 버전 불일치 문제
+**증상**: Medusa configuration errors, deprecated APIs
 **해결**:
->>>>>>> dfc154c7
-```bash
-#!/bin/bash
-# health-check-quick.sh
-echo "=== O4O 플랫폼 빠른 상태 점검 ==="
-
-echo "📊 Git 상태:"
-echo "  - 브랜치: $(git branch --show-current)"
-echo "  - Sparse checkout: $(git config core.sparseCheckout)"
-echo "  - 추적 파일: $(git ls-files | wc -l)개"
-
-echo ""
-echo "📁 Services 폴더:"
-if [ -d "services" ]; then
-    ls services/ | sed 's/^/  - /'
-else
-    echo "  ❌ services 폴더 없음"
-fi
-
-echo ""
-echo "⚙️ 서버 타입 감지:"
-if [ -d "services/main-site" ] && [ ! -d "services/api-server" ]; then
-    echo "  🌐 웹서버 환경"
-elif [ -d "services/api-server" ] && [ ! -d "services/main-site" ]; then
-    echo "  🔗 API서버 환경"
-elif [ -d "services/main-site" ] && [ -d "services/api-server" ]; then
-    echo "  🔄 개발환경 (전체 동기화)"
-else
-    echo "  ❓ 알 수 없는 환경"
-fi
-
-echo ""
-echo "🔧 Node.js 상태:"
-echo "  - node_modules: $([ -d node_modules ] && echo '존재' || echo '없음')"
-echo "  - package.json: $([ -f package.json ] && echo '존재' || echo '없음')"
-echo "  - git 추적 node_modules: $(git ls-files | grep "node_modules" | wc -l)개"
-```
-
----
-
-<<<<<<< HEAD
-## 🚀 자동 복구 스크립트
-
-### **서버 타입별 자동 설정**
-```bash
-#!/bin/bash
-# auto-setup-server.sh
-
-echo "🔍 서버 환경 자동 감지 및 설정"
-
-# 현재 위치 확인
-if [ ! -d ".git" ]; then
-    echo "❌ Git 저장소가 아닙니다."
-    exit 1
-fi
-
-# 백업 생성
-git stash push -m "auto_setup_backup_$(date +%Y%m%d_%H%M%S)"
-
-# Git 버전 확인
-git_version=$(git --version | cut -d' ' -f3)
-echo "Git 버전: $git_version"
-
-# 서버 타입 감지 (현재 호스트명 기준)
-hostname=$(hostname)
-if [[ $hostname == *"webserver"* ]] || [[ $hostname == *"web"* ]]; then
-    server_type="webserver"
-elif [[ $hostname == *"api"* ]] || [[ $hostname == *"backend"* ]]; then
-    server_type="apiserver"
-else
-    # 사용자 선택
-    echo "서버 타입을 선택하세요:"
-    echo "1) 웹서버 (main-site)"
-    echo "2) API서버 (api-server)"
-    echo "3) 전체 (개발환경)"
-    read -p "선택 (1-3): " choice
-    
-    case $choice in
-        1) server_type="webserver" ;;
-        2) server_type="apiserver" ;;
-        3) server_type="full" ;;
-        *) server_type="webserver" ;;
-    esac
-fi
-
-echo "🎯 감지된 서버 타입: $server_type"
-
-# 타입별 설정 적용
-case $server_type in
-    "webserver")
-        echo "🌐 웹서버 전용 설정 적용..."
-        git sparse-checkout init --cone
-        git sparse-checkout set services/main-site scripts
-        git sparse-checkout add package.json package-lock.json tsconfig.json next.config.js .env.example .gitignore README.md
-        ;;
-    
-    "apiserver")
-        echo "🔗 API서버 전용 설정 적용..."
-        git sparse-checkout init --cone
-        git sparse-checkout set services/api-server scripts
-        git sparse-checkout add package.json package-lock.json ecosystem.config.js .env.example .gitignore README.md
-        ;;
-    
-    "full")
-        echo "🔄 전체 동기화 설정..."
-        git sparse-checkout disable
-        ;;
-esac
-
-# 결과 확인
-echo ""
-echo "✅ 설정 완료!"
-echo "📊 결과:"
-git status
-echo ""
-echo "📁 Services 폴더:"
-ls services/ 2>/dev/null | sed 's/^/  - /' || echo "  없음"
-=======
-# ⚠️ AI 협업 시 주의사항
-# 1. 현재 버전을 AI에게 명시: "Medusa 2.0 기준으로"
-# 2. 최신 문서 참조: https://docs.medusajs.com/
-# 3. 구 버전 제안 거부: "tsx를 html로 바꿔라" 등
-
-# AI 버전 불일치 감지법
-# - Options API 제안 (현재: Composition API)
-# - CommonJS require() 제안 (현재: ESM import)
-# - Class Component 제안 (현재: Function Component)
->>>>>>> dfc154c7
-```
-
----
-
-## 📋 예방 수칙
-
-### **일일 점검 체크리스트**
-```bash
-# 매일 작업 시작 전 실행
-./scripts/health-check.sh
-
-# 간단 확인
-git status                    # sparse-checkout 상태
-ls services/                  # 필요한 서비스만 있는지
-git pull origin main          # 최신 코드 동기화
-```
-
-<<<<<<< HEAD
-### **정기 점검 항목**
-- **매일**: Git 상태, 서비스 폴더 확인
-- **매주**: Node.js 의존성 업데이트 (`npm outdated`)
-- **매월**: 전체 시스템 점검 및 성능 최적화
-=======
-### 7. **파일 구조 누락 문제** (새로 추가)
-**증상**: services/ 폴더가 비어있거나, 특정 서비스 폴더 누락
-**진단**:
-```bash
-# 파일 구조 확인
-ls -la services/
-git ls-files services/ | head -10
-
-# Git 인덱스와 실제 파일 비교
-git status --ignored
-```
-
+```bash
+# 현재 Medusa 버전 확인
+npm list @medusajs/medusa
+
+# 최신 문서 확인 (필수!)
+# https://docs.medusajs.com/
+# 설치된 버전과 문서 버전 일치 여부 확인
+
+# 설정 파일 버전별 마이그레이션
+# v1.x → v2.x 설정 변경사항 적용
+```
+
+### 6. TipTap 에디터 문제
+**증상**: Editor not rendering, extension errors
 **해결**:
 ```bash
-# 전체 파일 강제 복원
-git reset --hard HEAD
-git clean -fd
-git checkout main
-
-# Sparse checkout 문제인 경우
-git config core.sparseCheckout false
-git read-tree -m -u HEAD
+# TipTap 관련 패키지 버전 확인
+npm list @tiptap/react @tiptap/starter-kit
+
+# 호환되는 버전으로 다운그레이드/업그레이드
+npm install @tiptap/react@^2.0.0 @tiptap/starter-kit@^2.0.0
 ```
 
 ## 📊 모니터링 명령어
-
-### **서버 상태 종합 점검**
 ```bash
 # 시스템 상태 확인
 pm2 monit
 pm2 logs --lines 50
->>>>>>> dfc154c7
-
-### **문제 예방 수칙**
-1. **서버별 맞춤 설정 유지**
-2. **node_modules는 git 추적하지 않기**
-3. **package.json 변경 시에만 npm install**
-4. **정기적인 백업 및 상태 확인**
-
-<<<<<<< HEAD
----
-=======
+
+# 디스크 사용량
+df -h
+du -sh ./node_modules
+
 # 메모리 사용량  
 free -h
 ps aux | grep node
-
-# Git 동기화 상태
-git status && echo "파일 수: $(git ls-files | wc -l)"
-```
-
-### **동기화 상태 실시간 모니터링**
-```bash
-#!/bin/bash
-# sync-monitor.sh (실전 검증된 스크립트)
-while true; do
-    clear
-    echo "=== O4O Platform 동기화 모니터링 ==="
-    echo "시간: $(date)"
-    echo "브랜치: $(git branch --show-current)"
-    echo "변경사항: $(git status --porcelain | wc -l)개"
-    echo "총 파일: $(git ls-files | wc -l)개"
-    echo "Sparse: $(git config core.sparseCheckout)"
-    echo ""
-    echo "서비스 상태:"
-    ls -la services/ 2>/dev/null || echo "services/ 폴더 없음"
-    echo ""
-    echo "프로세스 상태:"
-    pm2 jlist | jq -r '.[] | "\(.name): \(.pm2_env.status)"' 2>/dev/null || pm2 status
-    echo "================================="
-    sleep 30
-done
-```
->>>>>>> dfc154c7
-
-## 📞 긴급 연락처
-
-### **문제 해결 불가능한 경우**
-1. **Slack #dev-support** 채널에 아래 정보와 함께 요청:
-   ```
-   🚨 서버 동기화 문제 발생
-   - 서버: [hostname]
-   - 증상: [구체적 설명]
-   - 시도한 해결책: [실행한 명령어들]
-   - 현재 상태: git status 결과
-   ```
-
-2. **GitHub Issues** 생성:
-   - 라벨: `bug`, `urgent`, `server-sync`
-   - 템플릿: troubleshooting issue
-
-<<<<<<< HEAD
----
-=======
+```
+
+## 🔍 서버별 문제 진단
+
+### API 서버 문제
+```bash
+# API 서버 로그 확인
+pm2 logs api-server --lines 100
+
+# 데이터베이스 연결 테스트
+npm run db:test
+
 # API 엔드포인트 테스트
 curl http://localhost:4000/health
-
-# Medusa 서비스 확인
-curl http://localhost:4000/store/products
-```
->>>>>>> dfc154c7
-
-## 🎓 고급 문제 해결
-
-### **Git 객체 손상**
-```bash
-# Git 저장소 복구
-git fsck --full
-git gc --aggressive --prune=now
-```
-
-<<<<<<< HEAD
+```
+
 ### **권한 문제**
 ```bash
-# 파일 권한 수정
-find . -type f -name "*.sh" -exec chmod +x {} \;
-chown -R ubuntu:ubuntu ~/o4o-platform/
-```
-
-### **디스크 공간 부족**
-```bash
-# 불필요한 파일 정리
-git clean -fd
-npm cache clean --force
-rm -rf node_modules/.cache/
-```
-
----
-
-## 📚 참고 자료
-
-- **운영 가이드**: `docs/02-operations/`
-- **성공 사례**: `docs/02-operations/webserver-sparse-checkout-success.md`
-- **스크립트 모음**: `scripts/`
-- **GitHub Actions**: `.github/workflows/`
-
----
-
-*이 문서는 실제 서버 운영 경험을 바탕으로 작성되었으며, 지속적으로 업데이트됩니다.*
-=======
+# 웹 서버 로그 확인
+pm2 logs main-site --lines 100
+
+# 정적 파일 확인
+ls -la ./build/static/
+
 # React 빌드 상태 확인
 npm run build:web -- --verbose
-
-# 프론트엔드 서비스 테스트
-curl http://localhost:3000
 ```
 
 ## 🆘 복구 불가능할 때
-
-### **단계별 복구 전략** (실전 검증됨)
-```bash
-# 1단계: 소프트 복구
-git stash push -m "emergency-backup-$(date +%Y%m%d_%H%M)"
-git reset --hard origin/main
-
-# 2단계: 중간 복구
-git config core.sparseCheckout false
-rm -f .git/info/sparse-checkout
-git read-tree -m -u HEAD
-
-# 3단계: 하드 복구
-git clean -fd
-rm -rf node_modules
-npm install
-
-# 4단계: 마지막 수단 - 전체 재설치
+```bash
+# 마지막 수단: 전체 재설치
 git clone https://github.com/Renagang21/o4o-platform.git o4o-platform-fresh
 cd o4o-platform-fresh
 cp ../o4o-platform/.env .env
@@ -601,68 +199,13 @@
 npm run dev:all
 ```
 
-## 🚀 **성능 최적화 문제 해결**
-
-### **빌드 속도 개선**
-```bash
-# 병렬 빌드
-npm run build:api & npm run build:web & wait
-
-# 캐시 활용
-export NODE_ENV=development
-npm run build:all
-
-# TypeScript 증분 컴파일
-npx tsc --incremental
-```
-
-### **메모리 부족 문제**
-```bash
-# Node.js 메모리 증가
-export NODE_OPTIONS="--max-old-space-size=4096"
-npm run build:all
-
-# 프로세스별 메모리 사용량 확인
-pm2 monit
-```
-
 ## 📝 문제 해결 후 할 일
-
-### **필수 후속 작업**
-1. **해결 방법을 이 문서에 추가** (PR 또는 직접 수정)
-2. **같은 문제 재발 방지를 위한 설정 개선**
-3. **팀원들과 해결책 공유** (Slack, Discord 등)
-4. **정기 점검 항목에 추가** 고려
-5. **자동화 스크립트 개선** (monitoring, recovery)
-
-### **문서 업데이트 템플릿**
-```markdown
-### 새로 발견된 문제: [문제 제목]
-**증상**: [구체적 증상 설명]
-**원인**: [근본 원인]
-**해결법**:
-```bash
-[검증된 해결 명령어]
-```
-**예방법**: [재발 방지 방법]
-**발견일**: YYYY-MM-DD
-```
-
-## 🔗 **관련 문서 및 리소스**
-
-### **내부 문서**
-- [AI 버전 관리 가이드](../ai-collaboration/version-management-guide.md)
-- [환경 설정 가이드](../01-setup/environment-setup.md)
-- [알려진 이슈 목록](known-issues.md)
-
-### **외부 리소스**
-- [Medusa 공식 문서](https://docs.medusajs.com/)
-- [Git Sparse Checkout 가이드](https://git-scm.com/docs/git-sparse-checkout)
-- [PM2 문서](https://pm2.keymetrics.io/docs/)
-
----
-
-**마지막 업데이트**: 2025-06-19 (서버 동기화 실전 경험 반영)  
-**다음 리뷰**: 문제 발생 시 또는 월 1회  
-**검증 상태**: ✅ 실전 테스트 완료 (2025-06-19)
->>>>>>> dfc154c7
+1. 해결 방법을 이 문서에 추가 (PR 또는 직접 수정)
+2. 같은 문제 재발 방지를 위한 설정 개선
+3. 팀원들과 해결책 공유
+4. 정기 점검 항목에 추가 고려
+
+---
+
+**마지막 업데이트**: 2024-06-18  
+**다음 리뷰**: 문제 발생 시 또는 월 1회